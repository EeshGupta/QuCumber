import cplx
import unitary_library
import numpy as np
import torch
from torch import nn
from torch.utils.data import DataLoader
from torch.nn import functional as F
import warnings
from tqdm import tqdm, tqdm_notebook
<<<<<<< HEAD
import csv

class RBM_Module(nn.Module):

	def __init__(self, num_visible, num_hidden, zero_weights=False, gpu=True, seed=1234):
		super(RBM_Module, self).__init__()
		self.num_visible = int(num_visible)
		self.num_hidden  = int(num_hidden)

		if gpu and not torch.cuda.is_available():
			warnings.warn("Could not find GPU: will continue with CPU.",
						  ResourceWarning)

		self.gpu = gpu and torch.cuda.is_available()
		
		if seed:
			if self.gpu:
				torch.cuda.manual_seed(seed)
			else:
				torch.manual_seed(seed)

		self.device = torch.device('cuda') if self.gpu else torch.device('cpu')

		if zero_weights:
			self.weights = nn.Parameter((torch.zeros(self.num_hidden, self.num_visible,
							 device=self.device, dtype=torch.double)), requires_grad=True)
		else:
			self.weights = nn.Parameter(
				(torch.randn(self.num_hidden, self.num_visible,
							 device=self.device, dtype=torch.double)
				 / np.sqrt(self.num_visible)),
				requires_grad=True)

		self.visible_bias = nn.Parameter(torch.zeros(self.num_visible,
													 device=self.device,
													 dtype=torch.double),
										 requires_grad=True)
		self.hidden_bias = nn.Parameter(torch.zeros(self.num_hidden,
													device=self.device,
													dtype=torch.double),
										requires_grad=True)

	def effective_energy(self, v):
		"""The effective energies of the given visible states.
		.. :math:`\mathcal{E}_{\\lambda} = b^{\\lambda}v + \\sum_{i}\\log\\sum_{h_{i}^{\\lambda}}e^{h_{i}^{\\lambda}\\left(c_{i}^{\\lambda} + W_{i}^{\\lambda}v\\right)}`.

		:param v: The visible states.
		:type v: torch.doubleTensor

		:returns: The effective energies of the given visible states.
		:rtype: torch.doubleTensor
		"""
		if len(v.shape) < 2:
			v = v.view(1, -1)
		visible_bias_term = torch.mv(v, self.visible_bias)
		hidden_bias_term = F.softplus(
			F.linear(v, self.weights, self.hidden_bias)
		).sum(1)

		return visible_bias_term + hidden_bias_term

	def prob_v_given_h(self, h):
		"""Given a hidden unit configuration, compute the probability
		vector of the visible units being on.

		:param h: The hidden unit
		:type h: torch.doubleTensor

		:returns: The probability of visible units being active given the
				  hidden state.
		:rtype: torch.doubleTensor
		"""
		p = F.sigmoid(F.linear(h, self.weights.t(), self.visible_bias))
		return p

	def prob_h_given_v(self, v):
		"""Given a visible unit configuration, compute the probability
		vector of the hidden units being on.

		:param h: The hidden unit.
		:type h: torch.doubleTensor

		:returns: The probability of hidden units being active given the
				  visible state.
		:rtype: torch.doubleTensor
		"""
		p = F.sigmoid(F.linear(v, self.weights, self.hidden_bias))
		return p

	def sample_v_given_h(self, h):
		"""Sample/generate a visible state given a hidden state.

		:param h: The hidden state.
		:type h: torch.doubleTensor

		:returns: Tuple containing prob_v_given_h(h) and the sampled visible
				  state.
		:rtype: tuple(torch.doubleTensor, torch.doubleTensor)
		"""
		p = self.prob_v_given_h(h)
		v = p.bernoulli()
		return p, v

	def sample_h_given_v(self, v):
		"""Sample/generate a hidden state given a visible state.

		:param h: The visible state.
		:type h: torch.doubleTensor

		:returns: Tuple containing prob_h_given_v(v) and the sampled hidden
				  state.
		:rtype: tuple(torch.doubleTensor, torch.doubleTensor)
		"""
		p = self.prob_h_given_v(v)
		h = p.bernoulli()
		return p, h

	def gibbs_sampling(self, k, v0):
		"""Performs k steps of Block Gibbs sampling given an initial visible 
		state v0.

		:param k: Number of Block Gibbs steps.
		:type k: int
		:param v0: The initial visible state.
		:type v0: torch.doubleTensor

		:returns: Tuple containing the initial visible state, v0,
				  the hidden state sampled from v0,
				  the visible state sampled after k steps,
				  the hidden state sampled after k steps and its corresponding

				  probability vector.
		:rtype: tuple(torch.doubleTensor, torch.doubleTensor,
					  torch.doubleTensor, torch.doubleTensor,
					  torch.doubleTensor)
		"""
		ph, h0 = self.sample_h_given_v(v0)
		v, h = v0, h0
		for _ in range(k):
			pv, v = self.sample_v_given_h(h)
			ph, h = self.sample_h_given_v(v)
		return v0, h0, v, h, ph

	def unnormalized_probability(self, v):
		"""The unnormalized probabilities of the given visible states.
		.. :math: `p(v) = e^\mathcal{E}_{\\lambda}(v)`

		:param v: The visible states.
		:type v: torch.doubleTensor

		:returns: The unnormalized probability of the given visible state(s).
		:rtype: torch.doubleTensor
		"""
		return self.effective_energy(v).exp()

	def generate_visible_space(self):
		"""Generates all possible visible states.

		:returns: A tensor of all possible spin configurations.
		:rtype: torch.doubleTensor
		"""
		space = torch.zeros((1 << self.num_visible, self.num_visible),
							device=self.device, dtype=torch.double)
		for i in range(1 << self.num_visible):
			d = i
			for j in range(self.num_visible):
				d, r = divmod(d, 2)
				space[i, self.num_visible - j - 1] = int(r)

		return space

	def log_partition(self, visible_space):
		"""The natural logarithm of the partition function of the RBM.

		:param visible_space: A rank 2 tensor of the entire visible space.
		:type visible_space: torch.doubleTensor

		:returns: The natural log of the partition function.
		:rtype: torch.doubleTensor
		"""
		free_energies = self.effective_energy(visible_space)
		max_free_energy = free_energies.max()

		f_reduced = free_energies - max_free_energy
		logZ = max_free_energy + f_reduced.exp().sum().log()

		return logZ

	def partition(self, visible_space):
		"""The partition function of the RBM.

		:param visible_space: A rank 2 tensor of the entire visible space.
		:type visible_space: torch.doubleTensor

		:returns: The partition function.
		:rtype: torch.doubleTensor
		"""
		return self.log_partition(visible_space).exp()
	
class BinomialRBM:

	def __init__(self, num_visible, num_hidden, gpu=True, seed=1234):
		self.num_visible = int(num_visible)
		self.num_hidden  = int(num_hidden)
		self.rbm_module  = RBM_Module(num_visible, num_hidden, gpu=gpu, 
									  seed=seed)

	def overlap(self, visible_space):
		"""Computes the overlap between the RBM and true wavefunctions.
		
		:param visible_space: An array of all possible spin configurations.
		:type visible_space: torch.doubleTensor	
		:param basis: E.g. XZZZX.
		:type basis: str
		
		:returns: :math:`O = \\langle{\\psi_{true}}\\vert\\psi_{\\lambda\\mu}\\rangle`.
		:rtype: double		
		"""
		sqrt_Z   = (self.rbm_module.partition(visible_space)).sqrt()
		RBM_psi  = ((self.rbm_module.unnormalized_probability(visible_space)).sqrt()) / sqrt_Z

		# TODO: this path should be available to input by the user
		true_psi = torch.tensor(np.loadtxt('../cpp/data/tfim1d_N10_psi.txt'), 
								dtype=torch.double, device=self.rbm_module.device)
		print (true_psi.size())
		overlap_ = torch.dot(RBM_psi,true_psi)
		return overlap_

	def fidelity(self, visible_space):
		"""Computed the fidelity of the RBM and true wavefunctions. 
	
		:param visible_space: An array of all possible spin configurations.
		:type visible_space: torch.doubleTensor	
		:param basis: E.g. XZZZX.
		:type basis: str
		
		:returns: :math:`F = |O|^2`.
		:rtype: double		
		"""
		return (self.overlap(visible_space))**2.

	def compute_batch_gradients(self, k, batch):
		"""This function will compute the gradients of a batch of the training
		data (data_file) given the basis measurements (chars_file).

		:param k: Number of contrastive divergence steps in training.
		:type k: int
		:param batch: Batch of the input data.
		:type batch: torch.doubleTensor

		:returns: Dictionary containing all the gradients.
		:rtype: dict
		"""
		if len(batch) == 0:
			return (torch.zeros_like(self.rbm_module.weights,
									 device=self.self.rbm_module.device,
									 dtype=torch.double),
					torch.zeros_like(self.rbm_module.visible_bias,
									 device=self.rbm_module.device,
									 dtype=torch.double),
					torch.zeros_like(self.rbm_module.hidden_bias,
									 device=self.rbm_module.device,
									 dtype=torch.double))

		v0, h0, vk, hk, phk = self.rbm_module.gibbs_sampling(k, batch)

		prob = F.sigmoid(F.linear(v0, self.rbm_module.weights, 
						 self.rbm_module.hidden_bias))

		w_grad  = torch.einsum("ij,ik->jk", (prob, v0))
		vb_grad = torch.einsum("ij->j", (v0,))
		hb_grad = torch.einsum("ij->j", (prob,))

		w_grad  -= torch.einsum("ij,ik->jk", (phk, vk))
		vb_grad -= torch.einsum("ij->j", (vk,))
		hb_grad -= torch.einsum("ij->j", (phk,))

		w_grad  /= float(len(batch))
		vb_grad /= float(len(batch))
		hb_grad /= float(len(batch))

		# Return negative gradients to match up nicely with the usual
		# parameter update rules, which *subtract* the gradient from
		# the parameters. This is in contrast with the RBM update
		# rules which ADD the gradients (scaled by the learning rate)
		# to the parameters.

		return {"rbm_module": {"weights": -w_grad,
			 "visible_bias": -vb_grad,
			 "hidden_bias": -hb_grad}}

	def fit(self, data, epochs, batch_size, k=1, lr=1e-2, progbar=False):
		"""Execute the training of the RBM.

		:param data: The actual training data
		:type data: array_like of doubles
		:param epochs: The number of parameter (i.e. weights and biases)
					   updates (default = 100).
		:type epochs: int
		:param batch_size: The size of batches taken from the data
						   (default = 100).
		:type batch_size: int
		:param k: The number of contrastive divergence steps (default = 10).
		:type k: int

		:param lr: Learning rate (default = 1.0e-3).
		:type lr: double
		:param progbar: Whether or not to display a progress bar. If "notebook"
						is passed, will use a Jupyter notebook compatible
						progress bar.
		:type progbar: bool or "notebook"
		"""

		disable_progbar = (progbar is False)
		progress_bar = tqdm

		data = torch.tensor(data).to(device=self.rbm_module.device,
									 dtype=torch.double)
		optimizer = torch.optim.SGD([self.rbm_module.weights,
									 self.rbm_module.visible_bias,
									 self.rbm_module.hidden_bias],
									 lr=lr)

		for ep in progress_bar(range(0, epochs + 1),
							   desc="Epochs ", total=epochs,
							   disable=disable_progbar):
			batches = DataLoader(data, batch_size=batch_size, shuffle=True)

			if ep == epochs:
				print ('Finished training. Saving results...' )               
				self.save_params()
				print ('Done.')
				break

			for batch in progress_bar(batches, desc="Batches",
									  leave=False, disable=True):
				all_grads = self.compute_batch_gradients(k, batch)

				optimizer.zero_grad()  # clear any cached gradients

				# assign all available gradients to the corresponding parameter
				for name, grads  in all_grads.items():
					selected_RBM = getattr(self, name)
					for param in grads.keys():
						getattr(selected_RBM, param).grad = grads[param]
				
				optimizer.step()  # tell the optimizer to apply the gradients

	def save_params(self):
		"""A function that saves weights and biases individually."""
		trained_params = [self.rbm_module.weights.data.numpy(), 
					  	  self.rbm_module.visible_bias.data.numpy(), 
						  self.rbm_module.hidden_bias.data.numpy()]	
	
		names = ["Weights", "Visible bias", "Hidden bias"]
		
		with open('trained_weights.csv', 'w') as csvfile1:
			np.savetxt(csvfile1, trained_params[0], fmt='%.5f', delimiter=',')
		
		with open('trained_visible_bias.csv', 'w') as csvfile2:
			np.savetxt(csvfile2, trained_params[1], fmt='%.5f', delimiter=',')

		with open('trained_hidden_bias.csv', 'w') as csvfile3:
			np.savetxt(csvfile3, trained_params[2], fmt='%.5f', delimiter=',')
	
class ComplexRBM:
	# NOTE: In development. Might be unstable.
	# NOTE: The 'full_unitaries' argument is not needed for training / sampling.
	# This is only here for debugging the gradients. Delete this argument when
	# Gradients have been debugged.
	def __init__(self, full_unitaries, psi_dictionary, num_visible,
				 num_hidden_amp, num_hidden_phase, test_grads, gpu=True, 
				 seed=1234):

		self.num_visible      = int(num_visible)
		self.num_hidden_amp   = int(num_hidden_amp)
		self.num_hidden_phase = int(num_hidden_phase)
		self.full_unitaries	  = full_unitaries
		self.psi_dictionary   = psi_dictionary
		self.rbm_amp          = RBM_Module(num_visible, num_hidden_amp, gpu=gpu,
										   seed=seed)
		self.rbm_phase        = RBM_Module(num_visible, num_hidden_phase, 
										   zero_weights=True, gpu=gpu, seed=None)
		self.device           = self.rbm_amp.device
		self.test_grads       = test_grads

	def basis_state_generator(self, s):
		"""Only works for binary visible units at the moment. Generates a vector
	    given a spin value (0 or 1).

		:param s: A spin's value (either 0 or 1).
		:type s: double

		:returns: If s = 0, this is the (1,0) state in the basis of the
				  measurement. If s = 1, this is the (0,1) state in the basis of
				  the measurement.
		:rtype: torch.doubleTensor	
		"""
		if s == 0.:
			return torch.tensor([[1., 0.],[0., 0.]], dtype = torch.double)
		if s == 1.:
			return torch.tensor([[0., 1.],[0., 0.]], dtype = torch.double) 

	def state_generator(self, num_non_trivial_unitaries):
		"""A function that returns all possible configurations of
		'num_non_trivial_unitaries' spins. Similar to generate_visible_space.

		:param num_non_trivial_unitaries: The number of sites measured in the
										  non-computational basis.
		:type num_non_trivial_unitaries: int
  
		:returns: An array of all possible spin configurations of
				  'num_non_trivial_unitaries' spins.
		:rtype: torch.doubleTensor	
		"""
		states = torch.zeros((2**num_non_trivial_unitaries, 
							  num_non_trivial_unitaries), device = self.device,
							 dtype=torch.double)
		for i in range(2**num_non_trivial_unitaries):
			temp = i
			for j in range(num_non_trivial_unitaries): 
				temp, remainder = divmod(temp, 2)
				states[i][num_non_trivial_unitaries - j - 1] = remainder
		return states

	def unnormalized_probability_amp(self, v):
		"""The effective energy of the phase RBM.

		:param v: Visible unit(s).
		:type v: torch.doubleTensor

		:returns: :math:`p_{\\lambda} = e^{\mathcal{E}_{\\lambda}}`.
		:rtype: torch.doubleTensor
		""" 
		return self.rbm_amp.effective_energy(v).exp()

	def unnormalized_probability_phase(self, v):
		"""The effective energy of the phase RBM.

		:param v: Visible unit(s).
		:type v:	def save_params(self):
		
		:returns: :math:`p_{\\mu} = e^{\mathcal{E}_{\\mu}}`.
		:rtype: torch.doubleTensor
		""" 
		return self.rbm_phase.effective_energy(v).exp()

	def normalized_wavefunction(self, v):
		"""The RBM wavefunction.

		:param v: Visible unit(s).
		:type v: torch.doubleTensor
		
		:returns: :math:`\\psi_{\\lambda\\mu} = \\sqrt{\\frac{p_{\\lambda}}{Z_{\\lambda}}}e^{\\frac{i\\log(p_{\\mu})}{2}}`.
		:rtype: torch.doubleTensor
		""" 
		v_prime   = v.view(-1,self.num_visible)
		temp1     = (self.unnormalized_probability_amp(v_prime)).sqrt()
		temp2     = ((self.unnormalized_probability_phase(v_prime)).log())*0.5

		cos_angle = temp2.cos()
		sin_angle = temp2.sin()
		
		psi       = torch.zeros(2, v_prime.size()[0], dtype = torch.double)
		psi[0]    = temp1*cos_angle
		psi[1]    = temp1*sin_angle

		sqrt_Z    = (self.rbm_amp.partition(self.rbm_amp.generate_visible_space())).sqrt()

		return psi / sqrt_Z

	def unnormalized_wavefunction(self, v):
		"""The unnormalized RBM wavefunction.

		:param v: Visible unit(s).
		:type v: torch.doubleTensor
	
		:returns: :math:`\\tilde{\\psi}_{\\lambda\mu} =\\sqrt{p_{\\lambda}}e^{\\frac{i\\log(p_{\\mu})}{2}}`.
		:rtype: torch.doubleTensor
		""" 
		v_prime   = v.view(-1,self.num_visible)
		temp1     = (self.unnormalized_probability_amp(v_prime)).sqrt()
		temp2     = ((self.unnormalized_probability_phase(v_prime)).log())*0.5
		cos_angle = temp2.cos()
		sin_angle = temp2.sin()
		
		psi       = torch.zeros(2, v_prime.size()[0], dtype = torch.double)
		
		psi[0]    = temp1*cos_angle
		psi[1]    = temp1*sin_angle

		return psi

	def compute_batch_gradients(self, unitaries, k, batch, chars_batch):
		"""This function will compute the gradients of a batch of the training 
		data (data_file) given the basis measurements (chars_file).

		:param k: Number of contrastive divergence steps in amplitude training.
		:type k: int
		:param batch: Batch of the input data.
		:type batch: torch.doubleTensor
		:param chars_batch: Batch of bases that correspondingly indicates the 
							basis each site in the batch was measured in.
		:type chars_batch: array_like (str)

		:returns: Dictionary containing all the gradients (negative): Gradient 
				  of weights, visible bias and hidden bias for the amplitude, 
				  Gradients of weights, visible bias and hidden bias for the 
				  phase.
		:rtype: dict
		"""
		
		batch_size = len(batch)

		g_weights_amp   = torch.zeros_like(self.rbm_amp.weights)
		g_vb_amp        = torch.zeros_like(self.rbm_amp.visible_bias)
		g_hb_amp        = torch.zeros_like(self.rbm_amp.hidden_bias)

		g_weights_phase = torch.zeros_like(self.rbm_phase.weights)
		g_vb_phase      = torch.zeros_like(self.rbm_phase.visible_bias)
		g_hb_phase      = torch.zeros_like(self.rbm_phase.hidden_bias)

		[batch, h0_amp_batch, vk_amp_batch, hk_amp_batch, phk_amp_batch] = self.rbm_amp.gibbs_sampling(k, batch) 
		# Iterate through every data point in the batch.
		for row_count, v0 in enumerate(batch):

			# A counter for the number of non-trivial unitaries 
			# (non-computational basis) in the data point.
			num_non_trivial_unitaries = 0

			# tau_indices will contain the index numbers of spins not in the 
			# computational basis (Z). z_indices will contain the index numbers 
			# of spins in the computational basis.
			tau_indices = []
			z_indices   = []

			for j in range(self.num_visible):
				# Go through the unitaries (chars_batch[row_count]) of each site
				# in the data point, v0, and save inidices of non-trivial.
				if chars_batch[row_count][j] != 'Z':
					num_non_trivial_unitaries += 1
					tau_indices.append(j)
				else:
					z_indices.append(j)

			if num_non_trivial_unitaries == 0:
				# If there are no non-trivial unitaries for the data point v0, 
				# calculate the positive phase of regular (i.e. non-complex RBM)
				# gradient. Use the actual data point, v0.
				prob_amp = F.sigmoid(F.linear(v0, self.rbm_amp.weights, self.rbm_amp.hidden_bias))
				g_weights_amp -= torch.einsum("i,j->ij", (prob_amp, v0)) / batch_size
				g_vb_amp      -= v0 / batch_size
				g_hb_amp      -= prob_amp / batch_size

			else:
				# Compute the rotated gradients.
				[L_weights_amp, L_vb_amp, L_hb_amp, L_weights_phase, L_vb_phase, 
				L_hb_phase] = self.compute_rotated_grads(unitaries, k, v0, 
														 chars_batch[row_count],
														 num_non_trivial_unitaries, 
														 z_indices, tau_indices) 


				# Gradents of amplitude parameters take the real part of the 
				# rotated gradients.
				g_weights_amp -= L_weights_amp[0] / batch_size
				g_vb_amp      -= L_vb_amp[0] / batch_size
				g_hb_amp      -= L_hb_amp[0] / batch_size
				
				# Gradents of phase parameters take the imaginary part of the 
				# rotated gradients.
				g_weights_phase += L_weights_phase[1] / batch_size
				g_vb_phase      += L_vb_phase[1] / batch_size
				g_hb_phase      += L_hb_phase[1] / batch_size
				
		# Block gibbs sampling for negative phase.
		g_weights_amp += torch.einsum("ij,ik->jk", (phk_amp_batch, vk_amp_batch)) / batch_size
		g_vb_amp      += torch.einsum("ij->j", (vk_amp_batch,)) / batch_size
		g_hb_amp      += torch.einsum("ij->j", (phk_amp_batch,)) / batch_size
	   
		"""Return negative gradients to match up nicely with the usual
		parameter update rules, which *subtract* the gradient from
		the parameters. This is in contrast with the RBM update
		rules which ADD the gradients (scaled by the learning rate)
		to the parameters."""
 
		return { "rbm_amp":{"weights": g_weights_amp,
				"visible_bias": g_vb_amp,
				"hidden_bias": g_hb_amp},
				 "rbm_phase":{
				"weights": g_weights_phase,
				"visible_bias": g_vb_phase,
				"hidden_bias": g_hb_phase}
				}   

	def compute_rotated_grads(self, unitaries, k, v0, characters, num_non_trivial_unitaries, 
							  z_indices, tau_indices): 
		"""Computes the rotated gradients.

		:param v0: A visible unit.
		:type v0: torch.doubleTensor
		:param characters: A string of characters corresponding to the basis 
						   that each site in v0 was measured in.
		:type characters: str
		:param num_non_trivial_unitaries: The number of sites in v0 that are not
										  measured in the computational basis.
		:type num_non_trivial_unitaries: int
		:param z_indices: A list of indices that correspond to sites of v0 that 
						  are measured in the computational basis.
		:type z_indices: list of ints
		:param tau_indices: A list of indices that correspond to sites of v0 
							that are not measured in the computational basis.	
		:type tau_indices: list of ints	

		:returns: Dictionary of the rotated gradients: L_weights_amp, L_vb_amp, 
				  L_hb_amp, L_weights_phase, L_vb_phase, L_hb_phase
		:rtype: dict
		"""
		"""Initialize the 'A' parameters (see alg 4.2)."""
		A_weights_amp = torch.zeros(2, self.rbm_amp.weights.size()[0], 
									self.rbm_amp.weights.size()[1], 
									device=self.device, dtype = torch.double)
		A_vb_amp      = torch.zeros(2, self.rbm_amp.visible_bias.size()[0], 
									device=self.device, dtype = torch.double)
		A_hb_amp      = torch.zeros(2, self.rbm_amp.hidden_bias.size()[0], 
									device=self.device, dtype = torch.double)
		
		A_weights_phase = torch.zeros(2, self.rbm_phase.weights.size()[0], 
									  self.rbm_phase.weights.size()[1], 
									  device=self.device, dtype = torch.double)
		A_vb_phase      = torch.zeros(2, self.rbm_phase.visible_bias.size()[0], 
									  device=self.device, dtype = torch.double)
		A_hb_phase      = torch.zeros(2, self.rbm_phase.hidden_bias.size()[0], 
									  device=self.device, dtype = torch.double)
		# 'B' will contain the coefficients of the rotated unnormalized wavefunction.
		B = torch.zeros(2, device = self.device, dtype = torch.double)

		w_grad_amp      = torch.zeros_like(self.rbm_amp.weights)
		vb_grad_amp     = torch.zeros_like(self.rbm_amp.visible_bias)
		hb_grad_amp     = torch.zeros_like(self.rbm_amp.hidden_bias)
	
		w_grad_phase    = torch.zeros_like(self.rbm_phase.weights)
		vb_grad_phase   = torch.zeros_like(self.rbm_phase.visible_bias)
		hb_grad_phase   = torch.zeros_like(self.rbm_phase.hidden_bias)

		zeros_for_w_amp    = torch.zeros_like(w_grad_amp)
		zeros_for_w_phase  = torch.zeros_like(w_grad_phase)
		zeros_for_vb       = torch.zeros_like(vb_grad_amp)
		zeros_for_hb_amp   = torch.zeros_like(hb_grad_amp) 
		zeros_for_hb_phase = torch.zeros_like(hb_grad_phase)

		# Loop over Hilbert space of the non trivial unitaries to build the state.
		for j in range(2**num_non_trivial_unitaries):
			s = self.state_generator(num_non_trivial_unitaries)[j]
			# Creates a matrix where the jth row is the desired state, |S>, a vector.
	
			# This is the sigma state.
			constructed_state = torch.zeros(self.num_visible, dtype = torch.double)
			
			U = torch.tensor([1., 0.], dtype = torch.double, device = self.device)
		
			# Populate the |sigma> state (aka constructed_state) accirdingly.
			for index in range(len(z_indices)):
				# These are the sites in the computational basis.
				constructed_state[z_indices[index]] = v0[z_indices[index]]
		
			for index in range(len(tau_indices)):
				# These are the sites that are NOT in the computational basis.
				constructed_state[tau_indices[index]] = s[index]
		
				aa = unitaries[characters[tau_indices[index]]]
				bb = self.basis_state_generator(v0[tau_indices[index]])
				cc = self.basis_state_generator(s[index])
			
				temp = cplx.inner_prod(cplx.MV_mult(cplx.compT_matrix(aa), bb), cc)
		
				U = cplx.scalar_mult(U, temp)
			
			# Positive phase gradients for phase and amp. Will be added into the
			# 'A' parameters.

			prob_amp   = F.sigmoid(F.linear(constructed_state, self.rbm_amp.weights, self.rbm_amp.hidden_bias))
			prob_phase = F.sigmoid(F.linear(constructed_state, self.rbm_phase.weights, self.rbm_phase.hidden_bias))
 
			w_grad_amp  = torch.einsum("i,j->ij", (prob_amp, constructed_state))
			vb_grad_amp = constructed_state
			hb_grad_amp = prob_amp
			
			w_grad_phase  = torch.einsum("i,j->ij", (prob_phase, constructed_state))
			vb_grad_phase = constructed_state
			hb_grad_phase = prob_phase

			"""
			In order to calculate the 'A' parameters below with the current
			complex library, I need to make the weights and biases complex.
			I fill the complex parts of the parameters with a tensor of zeros.
			"""
			temp_w_grad_amp  = cplx.make_complex_matrix(w_grad_amp, 
														zeros_for_w_amp)
			temp_vb_grad_amp = cplx.make_complex_vector(vb_grad_amp, 
														zeros_for_vb)
			temp_hb_grad_amp = cplx.make_complex_vector(hb_grad_amp, 
														zeros_for_hb_amp)
 
			temp_w_grad_phase  = cplx.make_complex_matrix(w_grad_phase, 
														  zeros_for_w_phase)
			temp_vb_grad_phase = cplx.make_complex_vector(vb_grad_phase,
														  zeros_for_vb)
			temp_hb_grad_phase = cplx.make_complex_vector(hb_grad_phase,
														  zeros_for_hb_phase)
		
			# Temp = U*psi(sigma)
			temp = cplx.scalar_mult(U, self.unnormalized_wavefunction(constructed_state))
			
			A_weights_amp += cplx.MS_mult(temp, temp_w_grad_amp)
			A_vb_amp      += cplx.VS_mult(temp, temp_vb_grad_amp)
			A_hb_amp      += cplx.VS_mult(temp, temp_hb_grad_amp)
		
			A_weights_phase += cplx.MS_mult(temp, temp_w_grad_phase)
			A_vb_phase      += cplx.VS_mult(temp, temp_vb_grad_phase)
			A_hb_phase      += cplx.VS_mult(temp, temp_hb_grad_phase)
		   
			# Rotated wavefunction.
			B += temp
		
		L_weights_amp = cplx.MS_divide(A_weights_amp, B)
		L_vb_amp      = cplx.VS_divide(A_vb_amp, B)
		L_hb_amp      = cplx.VS_divide(A_hb_amp, B)
		
		L_weights_phase = cplx.MS_divide(A_weights_phase, B)
		L_vb_phase      = cplx.VS_divide(A_vb_phase, B)
		L_hb_phase      = cplx.VS_divide(A_hb_phase, B)
	   
		return [L_weights_amp, L_vb_amp, L_hb_amp, L_weights_phase, L_vb_phase,
				L_hb_phase ]

	def fit(self, data, character_data, unitaries, epochs, batch_size, k=1, lr=1e-2, 
		    progbar=False):

		"""Execute the training of the RBM.

		:param data: The actual training data
		:type data: array_like of doubles 
		:param character_data: The corresponding bases that each site in the 
							   data has been measured in.
		:type character_data: array_like of str's
		:param epochs: The number of parameter (i.e. weights and biases) updates
					   (default = 100).
		:type epochs: int
		:param batch_size: The size of batches taken from the data (default = 100).
		:type batch_size: int
		:param k: The number of contrastive divergence steps (default = 1).
		:type k: int
		:param lr: Learning rate (default = 1.0e-3).
		:type lr: double		
		:param progbar: Whether or not to display a progress bar. If "notebook"
						is passed, will use a Jupyter notebook compatible
						progress bar.
		:type progbar: bool or "notebook"
		"""
		# Make data file into a torch tensor.
		data = torch.tensor(data, dtype = torch.double).to(device=self.device)

		# Use the Adam optmizer to update the weights and biases.
		optimizer = torch.optim.Adam([self.rbm_amp.weights,
									  self.rbm_amp.visible_bias,
									  self.rbm_amp.hidden_bias,
									  self.rbm_phase.weights,
									  self.rbm_phase.visible_bias,
									  self.rbm_phase.hidden_bias],
									  lr=lr)

		disable_progbar = (progbar is False)
		progress_bar = tqdm_notebook if progbar == "notebook" else tqdm

		vis = self.rbm_amp.generate_visible_space()

		# Empty lists to put calculated convergence quantities in.
		fidelity_list = []
		epoch_list = []

		for ep in progress_bar(range(0, epochs + 1),
							   desc="Epochs ", total=epochs,
							   disable=disable_progbar):
			# Shuffle the data to ensure that the batches taken from the data 
			# are random data points.
			random_permutation = torch.randperm(data.shape[0])

			shuffled_data           = data[random_permutation]   
			shuffled_character_data = character_data[random_permutation]

			# List of all the batches.
			batches = [shuffled_data[batch_start:(batch_start + batch_size)] 
					   for batch_start in range(0, len(data), batch_size)]

			# List of all the bases.
			char_batches = [shuffled_character_data[batch_start:(batch_start + batch_size)] 
							for batch_start in range(0, len(data), batch_size)]

			# Save parameters at the end of training.
			if ep == epochs:
				print ('Finished training. Saving results...' )               
				self.save_params()
				print ('Done.')
				break

			# Loop through all of the batches and calculate the batch gradients.

			for index, batch in progress_bar(enumerate(batches), desc="Batches",
									  leave=False, disable=True):
				
				all_grads = self.compute_batch_gradients(unitaries, k, batch,
													 char_batches[index])
				
				if self.test_grads:	
					self.test_gradients(vis, k, batches[batch_index], char_batches[batch_index])

				# Clear any cached gradients.
				optimizer.zero_grad()  

				# Assign all available gradients to the corresponding parameter.
				for name, grads  in all_grads.items():
					selected_RBM = getattr(self, name)
					for param in grads.keys():
						getattr(selected_RBM, param).grad = grads[param]
			   
				# Tell the optimizer to apply the gradients and update the parameters.
				optimizer.step()  

	def save_params(self):
		"""A function that saves the weights and biases for the amplitude and 
		phase individually."""
		trained_params = [self.rbm_amp.weights.data.numpy(), 
						  self.rbm_amp.visible_bias.data.numpy(), 
						  self.rbm_amp.hidden_bias.data.numpy(), 
						  self.rbm_phase.weights.data.numpy(), 
						  self.rbm_phase.visible_bias.data.numpy(), 
						  self.rbm_phase.hidden_bias.data.numpy()]
		
		with open('trained_weights_amp.csv', 'w') as csvfile:
			np.savetxt(csvfile, trained_params[0], fmt='%.5f', delimiter=',')

		with open('trained_visible_bias_amp.csv', 'w') as csvfile:		
			np.savetxt(csvfile, trained_params[1], fmt='%.5f', delimiter=',')
			
		with open('trained_hidden_bias_amp.csv', 'w') as csvfile:
			np.savetxt(csvfile, trained_params[2], fmt='%.5f', delimiter=',')
			
		with open('trained_weights_phase.csv', 'w') as csvfile:
			np.savetxt(csvfile, trained_params[3], fmt='%.5f', delimiter=',')
			
		with open('trained_visible_bias_phase.csv', 'w') as csvfile:
			np.savetxt(csvfile, trained_params[4], fmt='%.5f', delimiter=',')
			
		with open('trained_hidden_bias_phase.csv', 'w') as csvfile:
			np.savetxt(csvfile, trained_params[5], fmt='%.5f', delimiter=',')

	def KL_divergence(self, visible_space):
		'''Computes the total KL divergence.
		'''
		KL = 0.0
		basis_list = ['Z' 'Z', 'X' 'Z', 'Z' 'X', 'Y' 'Z', 'Z' 'Y']

		'''Wavefunctions (RBM and true) in the computational basis.'''
		# psi_ZZ      = self.normalized_wavefunction(visible_space)
		# true_psi_ZZ = self.get_true_psi('ZZ') 

		'''Compute the KL divergence for the non computational bases.'''
		rotated_RBM_psi  = cplx.MV_mult(self.full_unitaries[basis_list[i]], self.normalized_wavefunction(visible_space))
		for i in range(len(basis_list)):
			rotated_true_psi = self.get_true_psi(basis_list[i])

			for j in range(len(visible_space)):
				elementof_rotated_RBM_psi  = torch.tensor([rotated_RBM_psi[0][j], rotated_RBM_psi[1][j]]).view(2,1)
				elementof_rotated_true_psi = torch.tensor([rotated_true_psi[0][j], rotated_true_psi[1][j]]).view(2,1)

				norm_true_psi = cplx.norm( cplx.inner_prod(elementof_rotated_true_psi, elementof_rotated_true_psi) )
				norm_RBM_psi  = cplx.norm( cplx.inner_prod(elementof_rotated_RBM_psi, elementof_rotated_RBM_psi) )

				if norm_true_psi > 0.0:
					KL += norm_true_psi*torch.log(norm_true_psi)
				if norm_RBM_psi > 0.0:	
					KL -= norm_true_psi*torch.log(norm_RBM_psi)

		'''Compute KL divergence for the computational basis.'''
		'''
		for j in range(len(visible_space)):
			
			elementof_ZZ_RBM_psi  = torch.tensor([psi_ZZ[0][j], psi_ZZ[1][j]]).view(2,1)
			elementof_ZZ_true_psi = torch.tensor([true_psi_ZZ[0][j], true_psi_ZZ[1][j]]).view(2,1)
			
			norm_ZZ_true_psi = cplx.norm( cplx.inner_prod(elementof_ZZ_true_psi, elementof_ZZ_true_psi) )
			norm_ZZ_RBM_psi  = cplx.norm( cplx.inner_prod(elementof_ZZ_RBM_psi, elementof_ZZ_RBM_psi) )
			
			if norm_ZZ_true_psi > 0.0:
				KL += norm_ZZ_true_psi*torch.log(norm_ZZ_true_psi)
			
			KL -= norm_ZZ_true_psi*torch.log(norm_ZZ_RBM_psi)
		'''
		return KL

	def compute_numerical_gradient(self, visible_space, param, alg_grad):
		eps = 1.e-6

		for i in range(len(param)):

			param[i].data += eps
			KL_pos = self.KL_divergence(visible_space)

			param[i].data -= 2*eps
			KL_neg = self.KL_divergence(visible_space)

			param[i].data += eps

			num_grad = (KL_pos - KL_neg) / (2*eps)

			print ('numerical:', num_grad)
			print ('algebraic: ', alg_grad[i],'\n')

	def test_gradients(self, visible_space, k, batch, chars_batch):
		# Must have negative sign because the compute_batch_grads returns the neg of the grads.
		alg_grads = self.compute_batch_gradients(k, batch, chars_batch)
		# key_list = ["weights_amp", "visible_bias_amp", "hidden_bias_amp", "weights_phase", "visible_bias_phase", "hidden_bias_phase"]

		flat_weights_amp   = self.rbm_amp.weights.view(-1)
		flat_weights_phase = self.rbm_phase.weights.view(-1)
		
		flat_grad_weights_amp   = alg_grads["rbm_amp"]["weights"].view(-1)
		flat_grad_weights_phase = alg_grads["rbm_phase"]["weights"].view(-1)

		print ('-------------------------------------------------------------------------------')

		print ('Weights amp gradient')
		self.compute_numerical_gradient(visible_space, flat_weights_amp, -flat_grad_weights_amp)
		
		print ('Visible bias amp gradient')
		self.compute_numerical_gradient(visible_space, self.rbm_amp.visible_bias, -alg_grads["rbm_amp"]["visible_bias"])

		print ('Hidden bias amp gradient')
		self.compute_numerical_gradient(visible_space, self.rbm_amp.hidden_bias, -alg_grads["rbm_amp"]["hidden_bias"])

		print ('Weights phase gradient')
		self.compute_numerical_gradient(visible_space, flat_weights_phase, -flat_grad_weights_phase)

		print ('Visible bias phase gradient')
		self.compute_numerical_gradient(visible_space, self.rbm_phase.visible_bias, -alg_grads["rbm_phase"]["visible_bias"])

		print ('Hidden bias phase gradient')
		self.compute_numerical_gradient(visible_space, self.rbm_phase.hidden_bias, -alg_grads["rbm_phase"]["hidden_bias"])

	def state_to_index(self, state):
		''' Only for debugging how the unitary is applied to the unnormalized wavefunction - the 'B' term in alg 4.2.'''
		states = torch.zeros(2**self.num_visible, self.num_visible)
		npstates = states.numpy()
		npstate  = state.numpy()
		for i in range(2**self.num_visible):
			temp = i
			
			for j in range(self.num_visible): 
				temp, remainder = divmod(temp, 2)
				npstates[i][self.num_visible - j - 1] = remainder
			
			if np.array_equal(npstates[i], npstate):
				return i	

class SampleRBM:
	
	def __init__(self, num_visible, num_hidden, weights, visible_bias, 
				 hidden_bias):
		self.num_visible  = num_visible
		self.num_hidden   = num_hidden
		self.weights      = weights
		self.visible_bias = visible_bias
		self.hidden_bias  = hidden_bias

	def prob_v_given_h(self, h):
		"""Given a hidden unit configuration, compute the probability
		vector of the visible units being on.

		:param h: The hidden unit
		:type h: torch.doubleTensor

		:returns: The probability of visible units being active given the
				  hidden state.
		:rtype: torch.doubleTensor
		"""
		p = F.sigmoid(F.linear(h, self.weights.t(), self.visible_bias))
		return p

	def prob_h_given_v(self, v):
		"""Given a visible unit configuration, compute the probability
		vector of the hidden units being on.

		:param h: The hidden unit.
		:type h: torch.doubleTensor

		:returns: The probability of hidden units being active given the
				  visible state.
		:rtype: torch.doubleTensor
		"""
		p = F.sigmoid(F.linear(v, self.weights, self.hidden_bias))
		return p

	def sample_v_given_h(self, h):
		"""Sample/generate a visible state given a hidden state.

		:param h: The hidden state.
		:type h: torch.doubleTensor

		:returns: Tuple containing prob_v_given_h(h) and the sampled visible
				  state.
		:rtype: tuple(torch.doubleTensor, torch.doubleTensor)
		"""
		p = self.prob_v_given_h(h)
		v = p.bernoulli()
		return p, v

	def sample_h_given_v(self, v):
		"""Sample/generate a hidden state given a visible state.

		:param h: The visible state.
		:type h: torch.doubleTensor

		:returns: Tuple containing prob_h_given_v(v) and the sampled hidden
				  state.
		:rtype: tuple(torch.doubleTensor, torch.doubleTensor)
		"""
		p = self.prob_h_given_v(v)
		h = p.bernoulli()
		return p, h

	def gibbs_sampling(self, k, v0):
		"""Performs k steps of Block Gibbs sampling given an initial visible 
		state v0.

		:param k: Number of Block Gibbs steps.
		:type k: int
		:param v0: The initial visible state.
		:type v0: torch.doubleTensor

		:returns: Tuple containing the initial visible state, v0,
				  the hidden state sampled from v0,
				  the visible state sampled after k steps,
				  the hidden state sampled after k steps and its corresponding
				  probability vector.
		:rtype: tuple(torch.doubleTensor, torch.doubleTensor,
					  torch.doubleTensor, torch.doubleTensor,
					  torch.doubleTensor)
		"""
		ph, h0 = self.sample_h_given_v(v0)
		v, h = v0, h0
		for _ in range(k):
			pv, v = self.sample_v_given_h(h)
			ph, h = self.sample_h_given_v(v)
		return v0, h0, v, h, ph

	def sample(self, num_samples, k):
		"""Samples from the RBM using k steps of Block Gibbs sampling.

		:param num_samples: The number of samples to be generated
		:type num_samples: int
		:param k: Number of Block Gibbs steps.
		:type k: int

		:returns:
		:rtype: torch.doubleTensor
		"""
		dist = torch.distributions.bernoulli.Bernoulli(probs=0.5)
		v0 = (dist.sample(torch.Size([num_samples, self.num_visible]))
				  .to(dtype=torch.double))
		_, _, v, _, _ = self.gibbs_sampling(k, v0)

		torch.save(v, 'generated_samples.pkl')
=======


class RBM(nn.Module):
    """Class to build the Restricted Boltzmann Machine.

    :ivar int num_visible: Number of visible units
                           (determined from the input training data).
    :ivar int num_hidden: Number of hidden units to learn the amplitude
                          (default = num_visible).
    :ivar bool gpu: Should the GPU be used for the training (default = True).
    :ivar int seed: Fix the random number seed to make results reproducable
                    (default = 1234).


    :param weights: The weight matrix for the amplitude RBM
                    (dims = num_hidden x num_visible).
                    Initialized to random numbers sampled from a
                    normal distribution.
    :type weights: torch.doubleTensor
    :param visible_bias: The visible bias vector for the amplitude RBM
                         (size = num_visible). Initialized to zeros.
    :type visible_bias: torch.doubleTensor
    :param hidden_bias: The hidden bias vector for the amplitude RBM
                        (size = num_hidden). Initialized to zeros.
    :type num_hidden: torch.doubleTensor

    :raises ResourceWarning: If a GPU could not be found;
                             continue running the program on the CPU.
    """
    def __init__(self, num_visible, num_hidden, gpu=True, seed=1234):
        super(RBM, self).__init__()
        self.num_visible = int(num_visible)
        self.num_hidden = int(num_hidden)
        self.stop_training = False

        if gpu and not torch.cuda.is_available():
            warnings.warn("Could not find GPU: will continue with CPU.",
                          ResourceWarning)

        self.gpu = gpu and torch.cuda.is_available()
        if self.gpu:
            torch.cuda.manual_seed(seed)
            self.device = torch.device('cuda')
        else:
            torch.manual_seed(seed)
            self.device = torch.device('cpu')

        self.weights = nn.Parameter(
            (torch.randn(self.num_hidden, self.num_visible,
                         device=self.device, dtype=torch.double)
             / np.sqrt(self.num_visible)),
            requires_grad=True)
        self.visible_bias = nn.Parameter(torch.zeros(self.num_visible,
                                                     device=self.device,
                                                     dtype=torch.double),
                                         requires_grad=True)
        self.hidden_bias = nn.Parameter(torch.zeros(self.num_hidden,
                                                    device=self.device,
                                                    dtype=torch.double),
                                        requires_grad=True)

    def __repr__(self):
        return ("RBM(num_visible={}, num_hidden={}, gpu={})"
                .format(self.num_visible, self.num_hidden, self.gpu))

    def save(self, location, metadata={}):
        """Saves the RBM parameters to the given location along with
        any given metadata.

        :param location: The location to save the RBM parameters + metadata
        :type location: str or file-like
        :param metadata: Any extra metadata to store alongside the RBM
                         parameters
        :type metadata: dict
        """
        # add extra metadata to dictionary before saving it to disk
        rbm_data = {**self.state_dict(), **metadata}
        torch.save(rbm_data, location)

    def load(self, location):
        """Loads the RBM parameters from the given location ignoring any
        metadata stored in the file. Overwrites the RBM's parameters.

        .. note:: The RBM object on which this function is called must
                  have the same shape as the one who's parameters are being
                  loaded.

        :param location: The location to load the RBM parameters from
        :type location: str or file-like
        """
        self.load_state_dict(torch.load(location), strict=False)

    def prob_v_given_h(self, h):
        """Given a hidden unit configuration, compute the probability
        vector of the visible units being on.

        :param h: The hidden unit
        :type h: torch.doubleTensor

        :returns: The probability of visible units being active given the
                  hidden state.
        :rtype: torch.doubleTensor
        """
        p = F.sigmoid(F.linear(h, self.weights.t(), self.visible_bias))
        return p

    def prob_h_given_v(self, v):
        """Given a visible unit configuration, compute the probability
        vector of the hidden units being on.

        :param h: The hidden unit.
        :type h: torch.doubleTensor

        :returns: The probability of hidden units being active given the
                  visible state.
        :rtype: torch.doubleTensor
        """
        p = F.sigmoid(F.linear(v, self.weights, self.hidden_bias))
        return p

    def sample_v_given_h(self, h):
        """Sample/generate a visible state given a hidden state.

        :param h: The hidden state.
        :type h: torch.doubleTensor

        :returns: Tuple containing prob_v_given_h(h) and the sampled visible
                  state.
        :rtype: tuple(torch.doubleTensor, torch.doubleTensor)
        """
        p = self.prob_v_given_h(h)
        v = p.bernoulli()
        return p, v

    def sample_h_given_v(self, v):
        """Sample/generate a hidden state given a visible state.

        :param h: The visible state.
        :type h: torch.doubleTensor

        :returns: Tuple containing prob_h_given_v(v) and the sampled hidden
                  state.
        :rtype: tuple(torch.doubleTensor, torch.doubleTensor)
        """
        p = self.prob_h_given_v(v)
        h = p.bernoulli()
        return p, h

    def gibbs_sampling(self, k, v0):
        """Performs k steps of Block Gibbs sampling given an initial visible state v0.

        :param k: Number of Block Gibbs steps.
        :type k: int
        :param v0: The initial visible state.
        :type v0: torch.doubleTensor

        :returns: Tuple containing the initial visible state, v0,
                  the hidden state sampled from v0,
                  the visible state sampled after k steps,
                  the hidden state sampled after k steps and its corresponding
                  probability vector.
        :rtype: tuple(torch.doubleTensor, torch.doubleTensor,
                      torch.doubleTensor, torch.doubleTensor,
                      torch.doubleTensor)
        """
        ph, h0 = self.sample_h_given_v(v0)
        v, h = v0, h0
        for _ in range(k):
            pv, v = self.sample_v_given_h(h)
            ph, h = self.sample_h_given_v(v)
        return v0, h0, v, h, ph

    def sample(self, num_samples, k):
        """Samples from the RBM using k steps of Block Gibbs sampling.

        :param num_samples: The number of samples to be generated
        :type num_samples: int
        :param k: Number of Block Gibbs steps.
        :type k: int

        :returns: Samples drawn from the RBM
        :rtype: torch.doubleTensor
        """
        dist = torch.distributions.bernoulli.Bernoulli(probs=0.5)
        v0 = (dist.sample(torch.Size([num_samples, self.num_visible]))
                  .to(device=self.device, dtype=torch.double))
        _, _, v, _, _ = self.gibbs_sampling(k, v0)
        return v

    def regularize_weight_gradients(self, w_grad, l1_reg, l2_reg):
        r"""Applies regularization to the given weight gradient

        :param w_grad: The entire weight gradient matrix,
                       :math:`\nabla_{W}NLL`
        :type w_grad: torch.doubleTensor
        :param l1_reg: l1 regularization hyperparameter (default = 0.0).
        :type l1_reg: double
        :param l2_reg: l2 regularization hyperparameter (default = 0.0).
        :type l2_reg: double

        :returns:

        .. math::

            [\nabla_{W_{\lambda}}NLL]_{i,j}
                + l_1\sgn([W_{\lambda}]_{i,j})
                + l_2\vert[W_{\lambda}]_{i,j}\vert

        :rtype: torch.doubleTensor
        """
        return (w_grad
                + (l2_reg * self.weights)
                + (l1_reg * self.weights.sign()))

    def compute_batch_gradients(self, k, batch,
                                persistent=False,
                                pbatch=None,
                                l1_reg=0.0, l2_reg=0.0,
                                stddev=0.0):
        """This function will compute the gradients of a batch of the training
        data (data_file) given the basis measurements (chars_file).

        :param k: Number of contrastive divergence steps in training.
        :type k: int
        :param batch: Batch of the input data.
        :type batch: torch.doubleTensor
        :param l1_reg: L1 regularization hyperparameter (default = 0.0)
        :type l1_reg: double
        :param l2_reg: L2 regularization hyperparameter (default = 0.0)
        :type l2_reg: double
        :param stddev: Standard deviation of random noise that can be added to
                       the weights.	This is also a hyperparameter.
                       (default = 0.0)
        :type stddev: double

        :returns: Dictionary containing all the gradients.
        :rtype: dict
        """
        if len(batch) == 0:
            return (torch.zeros_like(self.weights,
                                     device=self.device,
                                     dtype=torch.double),
                    torch.zeros_like(self.visible_bias,
                                     device=self.device,
                                     dtype=torch.double),
                    torch.zeros_like(self.hidden_bias,
                                     device=self.device,
                                     dtype=torch.double))

        if not persistent:
            v0, h0, vk, hk, phk = self.gibbs_sampling(k, batch)
        else:
            # Positive phase comes from training data
            v0, h0, _, _, _ = self.gibbs_sampling(0, batch)
            # Negative phase comes from Markov chains
            _, _, vk, hk, phk = self.gibbs_sampling(k, pbatch)

        w_grad = torch.einsum("ij,ik->jk", (h0, v0))
        vb_grad = torch.einsum("ij->j", (v0,))
        hb_grad = torch.einsum("ij->j", (h0,))

        w_grad -= torch.einsum("ij,ik->jk", (phk, vk))
        vb_grad -= torch.einsum("ij->j", (vk,))
        hb_grad -= torch.einsum("ij->j", (phk,))

        w_grad /= float(len(batch))
        vb_grad /= float(len(batch))
        hb_grad /= float(len(batch))

        w_grad = self.regularize_weight_gradients(w_grad, l1_reg, l2_reg)

        if stddev != 0.0:
            w_grad += (stddev * torch.randn_like(w_grad, device=self.device))

        # Return negative gradients to match up nicely with the usual
        # parameter update rules, which *subtract* the gradient from
        # the parameters. This is in contrast with the RBM update
        # rules which ADD the gradients (scaled by the learning rate)
        # to the parameters.
        return (
            {"weights": -w_grad,
             "visible_bias": -vb_grad,
             "hidden_bias": -hb_grad},
            (vk if persistent else None)
        )

    def train(self, data, epochs, batch_size,
              k=10, persistent=False,
              lr=1e-3, momentum=0.0,
              l1_reg=0.0, l2_reg=0.0,
              initial_gaussian_noise=0.0, gamma=0.55,
              callbacks=[], progbar=False, starting_epoch=0):
        """Execute the training of the RBM.

        :param data: The actual training data
        :type data: array_like of doubles
        :param epochs: The number of parameter (i.e. weights and biases)
                       updates (default = 100).
        :type epochs: int
        :param batch_size: The size of batches taken from the data
                           (default = 100).
        :type batch_size: int
        :param k: The number of contrastive divergence steps (default = 10).
        :type k: int
        :param persistent: Whether to use persistent contrastive divergence
                           (aka. Stochastic Maximum Likelihood)
                           (default = False).
        :type persistent: bool
        :param lr: Learning rate (default = 1.0e-3).
        :type lr: double
        :param momentum: Momentum hyperparameter (default = 0.0).
        :type momentum: double
        :param l1_reg: L1 regularization hyperparameter (default = 0.0).
        :type l1_reg: double
        :param l2_reg: L2 regularization hyperparameter (default = 0.0).
        :type l2_reg: double
        :param initial_gaussian_noise: Initial gaussian noise used to calculate
                                       stddev of random noise added to weight
                                       gradients (default = 0.01).
        :type initial_gaussian_noise: double
        :param gamma: Parameter used to calculate stddev (default = 0.55).
        :type gamma: double
        :param callbacks: A list of Callback functions to call at the beginning
                          of each epoch
        :type callbacks: [Callback]
        :param progbar: Whether or not to display a progress bar. If "notebook"
                        is passed, will use a Jupyter notebook compatible
                        progress bar.
        :type progbar: bool or "notebook"
        :param starting_epoch: Which epoch to start from. Doesn't actually
                               affect the model, exists simply for book-keeping
                               when restarting training.

        :returns: None
        """

        disable_progbar = (progbar is False)
        progress_bar = tqdm_notebook if progbar == "notebook" else tqdm

        data = torch.tensor(data).to(device=self.device,
                                     dtype=torch.double)
        optimizer = torch.optim.SGD([self.weights,
                                     self.visible_bias,
                                     self.hidden_bias],
                                    lr=lr)

        if persistent:
            dist = torch.distributions.bernoulli.Bernoulli(probs=0.5)
            pbatch = (dist.sample(torch.Size([batch_size, self.num_visible]))
                          .to(device=self.device, dtype=torch.double))
        else:
            pbatch = None

        for ep in progress_bar(range(starting_epoch, epochs + 1),
                               desc="Epochs ", total=epochs,
                               disable=disable_progbar):
            batches = DataLoader(data, batch_size=batch_size, shuffle=True)

            for cb in callbacks:
                cb(self, ep)

            if self.stop_training:  # check for stop_training signal
                break

            if ep == epochs:
                break

            stddev = torch.tensor(
                [initial_gaussian_noise / ((1 + ep) ** gamma)],
                dtype=torch.double, device=self.device).sqrt()

            for batch in progress_bar(batches, desc="Batches",
                                      leave=False, disable=True):
                grads, pbatch = self.compute_batch_gradients(
                    k, batch,
                    pbatch=pbatch,
                    persistent=persistent,
                    l1_reg=l1_reg, l2_reg=l2_reg, stddev=stddev)

                optimizer.zero_grad()  # clear any cached gradients

                # assign all available gradients to the corresponding parameter
                for name in grads.keys():
                    getattr(self, name).grad = grads[name]

                optimizer.step()  # tell the optimizer to apply the gradients

    def effective_energy(self, v):
        r"""The effective energies of the given visible states.

        .. math::

           \mathcal{E}(\bm{v}) &= \sum_{j}b_j v_j
                       + \sum_{i}\log
                            \left\lbrack 1 +
                                  \exp\left(c_{i} + \sum_{j} W_{ij} v_j\right)
                            \right\rbrack

        :param v: The visible states.
        :type v: torch.doubleTensor

        :returns: The effective energies of the given visible states.
        :rtype: torch.doubleTensor
        """
        if len(v.shape) < 2:
            v = v.view(1, -1)
        visible_bias_term = torch.mv(v, self.visible_bias)
        hidden_bias_term = F.softplus(
            F.linear(v, self.weights, self.hidden_bias)
        ).sum(1)

        return visible_bias_term + hidden_bias_term

    def unnormalized_probability(self, v):
        r"""The unnormalized probabilities of the given visible states.

        .. math:: p(v) = \exp{\mathcal{E}(\bm{v})}

        :param v: The visible states.
        :type v: torch.doubleTensor

        :returns: The unnormalized probability of the given visible state(s).
        :rtype: torch.doubleTensor
        """
        return self.effective_energy(v).exp()

    def probability_ratio(self, a, b):
        """The probability ratio of two sets of visible states

        .. note:: `a` and `b` must be have the same shape

        :param a: The visible states for the numerator.
        :type a: torch.doubleTensor
        :param b: The visible states for the denominator.
        :type b: torch.doubleTensor

        :returns: The probability ratios of the given visible states
        :rtype: torch.doubleTensor
        """
        prob_a = self.unnormalized_probability(a)
        prob_b = self.unnormalized_probability(b)

        return prob_a.div(prob_b)

    def log_probability_ratio(self, a, b):
        """The natural logarithm of the probability ratio of
        two sets of visible states

        .. note:: `a` and `b` must be have the same shape

        :param a: The visible states for the numerator.
        :type a: torch.doubleTensor
        :param b: The visible states for the denominator.
        :type b: torch.doubleTensor

        :returns: The log-probability ratios of the given visible states
        :rtype: torch.doubleTensor
        """
        log_prob_a = self.effective_energy(a)
        log_prob_b = self.effective_energy(b)

        return log_prob_a.sub(log_prob_b)

    def generate_visible_space(self):
        """Generates all possible visible states.

        :returns: A tensor of all possible spin configurations.
        :rtype: torch.doubleTensor
        """
        space = torch.zeros((1 << self.num_visible, self.num_visible),
                            device=self.device, dtype=torch.double)
        for i in range(1 << self.num_visible):
            d = i
            for j in range(self.num_visible):
                d, r = divmod(d, 2)
                space[i, self.num_visible - j - 1] = int(r)

        return space

    def log_partition(self, visible_space):
        """The natural logarithm of the partition function of the RBM.

        :param visible_space: A rank 2 tensor of the entire visible space.
        :type visible_space: torch.doubleTensor

        :returns: The natural log of the partition function.
        :rtype: torch.doubleTensor
        """
        free_energies = self.effective_energy(visible_space)
        max_free_energy = free_energies.max()

        f_reduced = free_energies - max_free_energy
        logZ = max_free_energy + f_reduced.exp().sum().log()

        return logZ

    def partition(self, visible_space):
        """The partition function of the RBM.

        :param visible_space: A rank 2 tensor of the entire visible space.
        :type visible_space: torch.doubleTensor

        :returns: The partition function.
        :rtype: torch.doubleTensor
        """
        return self.log_partition(visible_space).exp()

    def nll(self, data, visible_space):
        """The negative log likelihood of the given data.

        :param data: A rank 2 tensor of visible states.
        :type data: torch.doubleTensor
        :param visible_space: A rank 2 tensor of the entire visible space.
        :type visible_space: torch.doubleTensor

        :returns: The negative log likelihood of the given data.
        :rtype: torch.doubleTensor
        """
        total_free_energy = self.effective_energy(data).sum()
        logZ = self.log_partition(visible_space)
        return (len(data)*logZ) - total_free_energy
>>>>>>> 1b414b71
<|MERGE_RESOLUTION|>--- conflicted
+++ resolved
@@ -1,5 +1,5 @@
-import cplx
-import unitary_library
+from qucumber import cplx
+# from qucumber.rbm import unitary_library
 import numpy as np
 import torch
 from torch import nn
@@ -7,1133 +7,43 @@
 from torch.nn import functional as F
 import warnings
 from tqdm import tqdm, tqdm_notebook
-<<<<<<< HEAD
-import csv
+
 
 class RBM_Module(nn.Module):
 
-	def __init__(self, num_visible, num_hidden, zero_weights=False, gpu=True, seed=1234):
-		super(RBM_Module, self).__init__()
-		self.num_visible = int(num_visible)
-		self.num_hidden  = int(num_hidden)
-
-		if gpu and not torch.cuda.is_available():
-			warnings.warn("Could not find GPU: will continue with CPU.",
-						  ResourceWarning)
-
-		self.gpu = gpu and torch.cuda.is_available()
-		
-		if seed:
-			if self.gpu:
-				torch.cuda.manual_seed(seed)
-			else:
-				torch.manual_seed(seed)
-
-		self.device = torch.device('cuda') if self.gpu else torch.device('cpu')
-
-		if zero_weights:
-			self.weights = nn.Parameter((torch.zeros(self.num_hidden, self.num_visible,
-							 device=self.device, dtype=torch.double)), requires_grad=True)
-		else:
-			self.weights = nn.Parameter(
-				(torch.randn(self.num_hidden, self.num_visible,
-							 device=self.device, dtype=torch.double)
-				 / np.sqrt(self.num_visible)),
-				requires_grad=True)
-
-		self.visible_bias = nn.Parameter(torch.zeros(self.num_visible,
-													 device=self.device,
-													 dtype=torch.double),
-										 requires_grad=True)
-		self.hidden_bias = nn.Parameter(torch.zeros(self.num_hidden,
-													device=self.device,
-													dtype=torch.double),
-										requires_grad=True)
-
-	def effective_energy(self, v):
-		"""The effective energies of the given visible states.
-		.. :math:`\mathcal{E}_{\\lambda} = b^{\\lambda}v + \\sum_{i}\\log\\sum_{h_{i}^{\\lambda}}e^{h_{i}^{\\lambda}\\left(c_{i}^{\\lambda} + W_{i}^{\\lambda}v\\right)}`.
-
-		:param v: The visible states.
-		:type v: torch.doubleTensor
-
-		:returns: The effective energies of the given visible states.
-		:rtype: torch.doubleTensor
-		"""
-		if len(v.shape) < 2:
-			v = v.view(1, -1)
-		visible_bias_term = torch.mv(v, self.visible_bias)
-		hidden_bias_term = F.softplus(
-			F.linear(v, self.weights, self.hidden_bias)
-		).sum(1)
-
-		return visible_bias_term + hidden_bias_term
-
-	def prob_v_given_h(self, h):
-		"""Given a hidden unit configuration, compute the probability
-		vector of the visible units being on.
-
-		:param h: The hidden unit
-		:type h: torch.doubleTensor
-
-		:returns: The probability of visible units being active given the
-				  hidden state.
-		:rtype: torch.doubleTensor
-		"""
-		p = F.sigmoid(F.linear(h, self.weights.t(), self.visible_bias))
-		return p
-
-	def prob_h_given_v(self, v):
-		"""Given a visible unit configuration, compute the probability
-		vector of the hidden units being on.
-
-		:param h: The hidden unit.
-		:type h: torch.doubleTensor
-
-		:returns: The probability of hidden units being active given the
-				  visible state.
-		:rtype: torch.doubleTensor
-		"""
-		p = F.sigmoid(F.linear(v, self.weights, self.hidden_bias))
-		return p
-
-	def sample_v_given_h(self, h):
-		"""Sample/generate a visible state given a hidden state.
-
-		:param h: The hidden state.
-		:type h: torch.doubleTensor
-
-		:returns: Tuple containing prob_v_given_h(h) and the sampled visible
-				  state.
-		:rtype: tuple(torch.doubleTensor, torch.doubleTensor)
-		"""
-		p = self.prob_v_given_h(h)
-		v = p.bernoulli()
-		return p, v
-
-	def sample_h_given_v(self, v):
-		"""Sample/generate a hidden state given a visible state.
-
-		:param h: The visible state.
-		:type h: torch.doubleTensor
-
-		:returns: Tuple containing prob_h_given_v(v) and the sampled hidden
-				  state.
-		:rtype: tuple(torch.doubleTensor, torch.doubleTensor)
-		"""
-		p = self.prob_h_given_v(v)
-		h = p.bernoulli()
-		return p, h
-
-	def gibbs_sampling(self, k, v0):
-		"""Performs k steps of Block Gibbs sampling given an initial visible 
-		state v0.
-
-		:param k: Number of Block Gibbs steps.
-		:type k: int
-		:param v0: The initial visible state.
-		:type v0: torch.doubleTensor
-
-		:returns: Tuple containing the initial visible state, v0,
-				  the hidden state sampled from v0,
-				  the visible state sampled after k steps,
-				  the hidden state sampled after k steps and its corresponding
-
-				  probability vector.
-		:rtype: tuple(torch.doubleTensor, torch.doubleTensor,
-					  torch.doubleTensor, torch.doubleTensor,
-					  torch.doubleTensor)
-		"""
-		ph, h0 = self.sample_h_given_v(v0)
-		v, h = v0, h0
-		for _ in range(k):
-			pv, v = self.sample_v_given_h(h)
-			ph, h = self.sample_h_given_v(v)
-		return v0, h0, v, h, ph
-
-	def unnormalized_probability(self, v):
-		"""The unnormalized probabilities of the given visible states.
-		.. :math: `p(v) = e^\mathcal{E}_{\\lambda}(v)`
-
-		:param v: The visible states.
-		:type v: torch.doubleTensor
-
-		:returns: The unnormalized probability of the given visible state(s).
-		:rtype: torch.doubleTensor
-		"""
-		return self.effective_energy(v).exp()
-
-	def generate_visible_space(self):
-		"""Generates all possible visible states.
-
-		:returns: A tensor of all possible spin configurations.
-		:rtype: torch.doubleTensor
-		"""
-		space = torch.zeros((1 << self.num_visible, self.num_visible),
-							device=self.device, dtype=torch.double)
-		for i in range(1 << self.num_visible):
-			d = i
-			for j in range(self.num_visible):
-				d, r = divmod(d, 2)
-				space[i, self.num_visible - j - 1] = int(r)
-
-		return space
-
-	def log_partition(self, visible_space):
-		"""The natural logarithm of the partition function of the RBM.
-
-		:param visible_space: A rank 2 tensor of the entire visible space.
-		:type visible_space: torch.doubleTensor
-
-		:returns: The natural log of the partition function.
-		:rtype: torch.doubleTensor
-		"""
-		free_energies = self.effective_energy(visible_space)
-		max_free_energy = free_energies.max()
-
-		f_reduced = free_energies - max_free_energy
-		logZ = max_free_energy + f_reduced.exp().sum().log()
-
-		return logZ
-
-	def partition(self, visible_space):
-		"""The partition function of the RBM.
-
-		:param visible_space: A rank 2 tensor of the entire visible space.
-		:type visible_space: torch.doubleTensor
-
-		:returns: The partition function.
-		:rtype: torch.doubleTensor
-		"""
-		return self.log_partition(visible_space).exp()
-	
-class BinomialRBM:
-
-	def __init__(self, num_visible, num_hidden, gpu=True, seed=1234):
-		self.num_visible = int(num_visible)
-		self.num_hidden  = int(num_hidden)
-		self.rbm_module  = RBM_Module(num_visible, num_hidden, gpu=gpu, 
-									  seed=seed)
-
-	def overlap(self, visible_space):
-		"""Computes the overlap between the RBM and true wavefunctions.
-		
-		:param visible_space: An array of all possible spin configurations.
-		:type visible_space: torch.doubleTensor	
-		:param basis: E.g. XZZZX.
-		:type basis: str
-		
-		:returns: :math:`O = \\langle{\\psi_{true}}\\vert\\psi_{\\lambda\\mu}\\rangle`.
-		:rtype: double		
-		"""
-		sqrt_Z   = (self.rbm_module.partition(visible_space)).sqrt()
-		RBM_psi  = ((self.rbm_module.unnormalized_probability(visible_space)).sqrt()) / sqrt_Z
-
-		# TODO: this path should be available to input by the user
-		true_psi = torch.tensor(np.loadtxt('../cpp/data/tfim1d_N10_psi.txt'), 
-								dtype=torch.double, device=self.rbm_module.device)
-		print (true_psi.size())
-		overlap_ = torch.dot(RBM_psi,true_psi)
-		return overlap_
-
-	def fidelity(self, visible_space):
-		"""Computed the fidelity of the RBM and true wavefunctions. 
-	
-		:param visible_space: An array of all possible spin configurations.
-		:type visible_space: torch.doubleTensor	
-		:param basis: E.g. XZZZX.
-		:type basis: str
-		
-		:returns: :math:`F = |O|^2`.
-		:rtype: double		
-		"""
-		return (self.overlap(visible_space))**2.
-
-	def compute_batch_gradients(self, k, batch):
-		"""This function will compute the gradients of a batch of the training
-		data (data_file) given the basis measurements (chars_file).
-
-		:param k: Number of contrastive divergence steps in training.
-		:type k: int
-		:param batch: Batch of the input data.
-		:type batch: torch.doubleTensor
-
-		:returns: Dictionary containing all the gradients.
-		:rtype: dict
-		"""
-		if len(batch) == 0:
-			return (torch.zeros_like(self.rbm_module.weights,
-									 device=self.self.rbm_module.device,
-									 dtype=torch.double),
-					torch.zeros_like(self.rbm_module.visible_bias,
-									 device=self.rbm_module.device,
-									 dtype=torch.double),
-					torch.zeros_like(self.rbm_module.hidden_bias,
-									 device=self.rbm_module.device,
-									 dtype=torch.double))
-
-		v0, h0, vk, hk, phk = self.rbm_module.gibbs_sampling(k, batch)
-
-		prob = F.sigmoid(F.linear(v0, self.rbm_module.weights, 
-						 self.rbm_module.hidden_bias))
-
-		w_grad  = torch.einsum("ij,ik->jk", (prob, v0))
-		vb_grad = torch.einsum("ij->j", (v0,))
-		hb_grad = torch.einsum("ij->j", (prob,))
-
-		w_grad  -= torch.einsum("ij,ik->jk", (phk, vk))
-		vb_grad -= torch.einsum("ij->j", (vk,))
-		hb_grad -= torch.einsum("ij->j", (phk,))
-
-		w_grad  /= float(len(batch))
-		vb_grad /= float(len(batch))
-		hb_grad /= float(len(batch))
-
-		# Return negative gradients to match up nicely with the usual
-		# parameter update rules, which *subtract* the gradient from
-		# the parameters. This is in contrast with the RBM update
-		# rules which ADD the gradients (scaled by the learning rate)
-		# to the parameters.
-
-		return {"rbm_module": {"weights": -w_grad,
-			 "visible_bias": -vb_grad,
-			 "hidden_bias": -hb_grad}}
-
-	def fit(self, data, epochs, batch_size, k=1, lr=1e-2, progbar=False):
-		"""Execute the training of the RBM.
-
-		:param data: The actual training data
-		:type data: array_like of doubles
-		:param epochs: The number of parameter (i.e. weights and biases)
-					   updates (default = 100).
-		:type epochs: int
-		:param batch_size: The size of batches taken from the data
-						   (default = 100).
-		:type batch_size: int
-		:param k: The number of contrastive divergence steps (default = 10).
-		:type k: int
-
-		:param lr: Learning rate (default = 1.0e-3).
-		:type lr: double
-		:param progbar: Whether or not to display a progress bar. If "notebook"
-						is passed, will use a Jupyter notebook compatible
-						progress bar.
-		:type progbar: bool or "notebook"
-		"""
-
-		disable_progbar = (progbar is False)
-		progress_bar = tqdm
-
-		data = torch.tensor(data).to(device=self.rbm_module.device,
-									 dtype=torch.double)
-		optimizer = torch.optim.SGD([self.rbm_module.weights,
-									 self.rbm_module.visible_bias,
-									 self.rbm_module.hidden_bias],
-									 lr=lr)
-
-		for ep in progress_bar(range(0, epochs + 1),
-							   desc="Epochs ", total=epochs,
-							   disable=disable_progbar):
-			batches = DataLoader(data, batch_size=batch_size, shuffle=True)
-
-			if ep == epochs:
-				print ('Finished training. Saving results...' )               
-				self.save_params()
-				print ('Done.')
-				break
-
-			for batch in progress_bar(batches, desc="Batches",
-									  leave=False, disable=True):
-				all_grads = self.compute_batch_gradients(k, batch)
-
-				optimizer.zero_grad()  # clear any cached gradients
-
-				# assign all available gradients to the corresponding parameter
-				for name, grads  in all_grads.items():
-					selected_RBM = getattr(self, name)
-					for param in grads.keys():
-						getattr(selected_RBM, param).grad = grads[param]
-				
-				optimizer.step()  # tell the optimizer to apply the gradients
-
-	def save_params(self):
-		"""A function that saves weights and biases individually."""
-		trained_params = [self.rbm_module.weights.data.numpy(), 
-					  	  self.rbm_module.visible_bias.data.numpy(), 
-						  self.rbm_module.hidden_bias.data.numpy()]	
-	
-		names = ["Weights", "Visible bias", "Hidden bias"]
-		
-		with open('trained_weights.csv', 'w') as csvfile1:
-			np.savetxt(csvfile1, trained_params[0], fmt='%.5f', delimiter=',')
-		
-		with open('trained_visible_bias.csv', 'w') as csvfile2:
-			np.savetxt(csvfile2, trained_params[1], fmt='%.5f', delimiter=',')
-
-		with open('trained_hidden_bias.csv', 'w') as csvfile3:
-			np.savetxt(csvfile3, trained_params[2], fmt='%.5f', delimiter=',')
-	
-class ComplexRBM:
-	# NOTE: In development. Might be unstable.
-	# NOTE: The 'full_unitaries' argument is not needed for training / sampling.
-	# This is only here for debugging the gradients. Delete this argument when
-	# Gradients have been debugged.
-	def __init__(self, full_unitaries, psi_dictionary, num_visible,
-				 num_hidden_amp, num_hidden_phase, test_grads, gpu=True, 
-				 seed=1234):
-
-		self.num_visible      = int(num_visible)
-		self.num_hidden_amp   = int(num_hidden_amp)
-		self.num_hidden_phase = int(num_hidden_phase)
-		self.full_unitaries	  = full_unitaries
-		self.psi_dictionary   = psi_dictionary
-		self.rbm_amp          = RBM_Module(num_visible, num_hidden_amp, gpu=gpu,
-										   seed=seed)
-		self.rbm_phase        = RBM_Module(num_visible, num_hidden_phase, 
-										   zero_weights=True, gpu=gpu, seed=None)
-		self.device           = self.rbm_amp.device
-		self.test_grads       = test_grads
-
-	def basis_state_generator(self, s):
-		"""Only works for binary visible units at the moment. Generates a vector
-	    given a spin value (0 or 1).
-
-		:param s: A spin's value (either 0 or 1).
-		:type s: double
-
-		:returns: If s = 0, this is the (1,0) state in the basis of the
-				  measurement. If s = 1, this is the (0,1) state in the basis of
-				  the measurement.
-		:rtype: torch.doubleTensor	
-		"""
-		if s == 0.:
-			return torch.tensor([[1., 0.],[0., 0.]], dtype = torch.double)
-		if s == 1.:
-			return torch.tensor([[0., 1.],[0., 0.]], dtype = torch.double) 
-
-	def state_generator(self, num_non_trivial_unitaries):
-		"""A function that returns all possible configurations of
-		'num_non_trivial_unitaries' spins. Similar to generate_visible_space.
-
-		:param num_non_trivial_unitaries: The number of sites measured in the
-										  non-computational basis.
-		:type num_non_trivial_unitaries: int
-  
-		:returns: An array of all possible spin configurations of
-				  'num_non_trivial_unitaries' spins.
-		:rtype: torch.doubleTensor	
-		"""
-		states = torch.zeros((2**num_non_trivial_unitaries, 
-							  num_non_trivial_unitaries), device = self.device,
-							 dtype=torch.double)
-		for i in range(2**num_non_trivial_unitaries):
-			temp = i
-			for j in range(num_non_trivial_unitaries): 
-				temp, remainder = divmod(temp, 2)
-				states[i][num_non_trivial_unitaries - j - 1] = remainder
-		return states
-
-	def unnormalized_probability_amp(self, v):
-		"""The effective energy of the phase RBM.
-
-		:param v: Visible unit(s).
-		:type v: torch.doubleTensor
-
-		:returns: :math:`p_{\\lambda} = e^{\mathcal{E}_{\\lambda}}`.
-		:rtype: torch.doubleTensor
-		""" 
-		return self.rbm_amp.effective_energy(v).exp()
-
-	def unnormalized_probability_phase(self, v):
-		"""The effective energy of the phase RBM.
-
-		:param v: Visible unit(s).
-		:type v:	def save_params(self):
-		
-		:returns: :math:`p_{\\mu} = e^{\mathcal{E}_{\\mu}}`.
-		:rtype: torch.doubleTensor
-		""" 
-		return self.rbm_phase.effective_energy(v).exp()
-
-	def normalized_wavefunction(self, v):
-		"""The RBM wavefunction.
-
-		:param v: Visible unit(s).
-		:type v: torch.doubleTensor
-		
-		:returns: :math:`\\psi_{\\lambda\\mu} = \\sqrt{\\frac{p_{\\lambda}}{Z_{\\lambda}}}e^{\\frac{i\\log(p_{\\mu})}{2}}`.
-		:rtype: torch.doubleTensor
-		""" 
-		v_prime   = v.view(-1,self.num_visible)
-		temp1     = (self.unnormalized_probability_amp(v_prime)).sqrt()
-		temp2     = ((self.unnormalized_probability_phase(v_prime)).log())*0.5
-
-		cos_angle = temp2.cos()
-		sin_angle = temp2.sin()
-		
-		psi       = torch.zeros(2, v_prime.size()[0], dtype = torch.double)
-		psi[0]    = temp1*cos_angle
-		psi[1]    = temp1*sin_angle
-
-		sqrt_Z    = (self.rbm_amp.partition(self.rbm_amp.generate_visible_space())).sqrt()
-
-		return psi / sqrt_Z
-
-	def unnormalized_wavefunction(self, v):
-		"""The unnormalized RBM wavefunction.
-
-		:param v: Visible unit(s).
-		:type v: torch.doubleTensor
-	
-		:returns: :math:`\\tilde{\\psi}_{\\lambda\mu} =\\sqrt{p_{\\lambda}}e^{\\frac{i\\log(p_{\\mu})}{2}}`.
-		:rtype: torch.doubleTensor
-		""" 
-		v_prime   = v.view(-1,self.num_visible)
-		temp1     = (self.unnormalized_probability_amp(v_prime)).sqrt()
-		temp2     = ((self.unnormalized_probability_phase(v_prime)).log())*0.5
-		cos_angle = temp2.cos()
-		sin_angle = temp2.sin()
-		
-		psi       = torch.zeros(2, v_prime.size()[0], dtype = torch.double)
-		
-		psi[0]    = temp1*cos_angle
-		psi[1]    = temp1*sin_angle
-
-		return psi
-
-	def compute_batch_gradients(self, unitaries, k, batch, chars_batch):
-		"""This function will compute the gradients of a batch of the training 
-		data (data_file) given the basis measurements (chars_file).
-
-		:param k: Number of contrastive divergence steps in amplitude training.
-		:type k: int
-		:param batch: Batch of the input data.
-		:type batch: torch.doubleTensor
-		:param chars_batch: Batch of bases that correspondingly indicates the 
-							basis each site in the batch was measured in.
-		:type chars_batch: array_like (str)
-
-		:returns: Dictionary containing all the gradients (negative): Gradient 
-				  of weights, visible bias and hidden bias for the amplitude, 
-				  Gradients of weights, visible bias and hidden bias for the 
-				  phase.
-		:rtype: dict
-		"""
-		
-		batch_size = len(batch)
-
-		g_weights_amp   = torch.zeros_like(self.rbm_amp.weights)
-		g_vb_amp        = torch.zeros_like(self.rbm_amp.visible_bias)
-		g_hb_amp        = torch.zeros_like(self.rbm_amp.hidden_bias)
-
-		g_weights_phase = torch.zeros_like(self.rbm_phase.weights)
-		g_vb_phase      = torch.zeros_like(self.rbm_phase.visible_bias)
-		g_hb_phase      = torch.zeros_like(self.rbm_phase.hidden_bias)
-
-		[batch, h0_amp_batch, vk_amp_batch, hk_amp_batch, phk_amp_batch] = self.rbm_amp.gibbs_sampling(k, batch) 
-		# Iterate through every data point in the batch.
-		for row_count, v0 in enumerate(batch):
-
-			# A counter for the number of non-trivial unitaries 
-			# (non-computational basis) in the data point.
-			num_non_trivial_unitaries = 0
-
-			# tau_indices will contain the index numbers of spins not in the 
-			# computational basis (Z). z_indices will contain the index numbers 
-			# of spins in the computational basis.
-			tau_indices = []
-			z_indices   = []
-
-			for j in range(self.num_visible):
-				# Go through the unitaries (chars_batch[row_count]) of each site
-				# in the data point, v0, and save inidices of non-trivial.
-				if chars_batch[row_count][j] != 'Z':
-					num_non_trivial_unitaries += 1
-					tau_indices.append(j)
-				else:
-					z_indices.append(j)
-
-			if num_non_trivial_unitaries == 0:
-				# If there are no non-trivial unitaries for the data point v0, 
-				# calculate the positive phase of regular (i.e. non-complex RBM)
-				# gradient. Use the actual data point, v0.
-				prob_amp = F.sigmoid(F.linear(v0, self.rbm_amp.weights, self.rbm_amp.hidden_bias))
-				g_weights_amp -= torch.einsum("i,j->ij", (prob_amp, v0)) / batch_size
-				g_vb_amp      -= v0 / batch_size
-				g_hb_amp      -= prob_amp / batch_size
-
-			else:
-				# Compute the rotated gradients.
-				[L_weights_amp, L_vb_amp, L_hb_amp, L_weights_phase, L_vb_phase, 
-				L_hb_phase] = self.compute_rotated_grads(unitaries, k, v0, 
-														 chars_batch[row_count],
-														 num_non_trivial_unitaries, 
-														 z_indices, tau_indices) 
-
-
-				# Gradents of amplitude parameters take the real part of the 
-				# rotated gradients.
-				g_weights_amp -= L_weights_amp[0] / batch_size
-				g_vb_amp      -= L_vb_amp[0] / batch_size
-				g_hb_amp      -= L_hb_amp[0] / batch_size
-				
-				# Gradents of phase parameters take the imaginary part of the 
-				# rotated gradients.
-				g_weights_phase += L_weights_phase[1] / batch_size
-				g_vb_phase      += L_vb_phase[1] / batch_size
-				g_hb_phase      += L_hb_phase[1] / batch_size
-				
-		# Block gibbs sampling for negative phase.
-		g_weights_amp += torch.einsum("ij,ik->jk", (phk_amp_batch, vk_amp_batch)) / batch_size
-		g_vb_amp      += torch.einsum("ij->j", (vk_amp_batch,)) / batch_size
-		g_hb_amp      += torch.einsum("ij->j", (phk_amp_batch,)) / batch_size
-	   
-		"""Return negative gradients to match up nicely with the usual
-		parameter update rules, which *subtract* the gradient from
-		the parameters. This is in contrast with the RBM update
-		rules which ADD the gradients (scaled by the learning rate)
-		to the parameters."""
- 
-		return { "rbm_amp":{"weights": g_weights_amp,
-				"visible_bias": g_vb_amp,
-				"hidden_bias": g_hb_amp},
-				 "rbm_phase":{
-				"weights": g_weights_phase,
-				"visible_bias": g_vb_phase,
-				"hidden_bias": g_hb_phase}
-				}   
-
-	def compute_rotated_grads(self, unitaries, k, v0, characters, num_non_trivial_unitaries, 
-							  z_indices, tau_indices): 
-		"""Computes the rotated gradients.
-
-		:param v0: A visible unit.
-		:type v0: torch.doubleTensor
-		:param characters: A string of characters corresponding to the basis 
-						   that each site in v0 was measured in.
-		:type characters: str
-		:param num_non_trivial_unitaries: The number of sites in v0 that are not
-										  measured in the computational basis.
-		:type num_non_trivial_unitaries: int
-		:param z_indices: A list of indices that correspond to sites of v0 that 
-						  are measured in the computational basis.
-		:type z_indices: list of ints
-		:param tau_indices: A list of indices that correspond to sites of v0 
-							that are not measured in the computational basis.	
-		:type tau_indices: list of ints	
-
-		:returns: Dictionary of the rotated gradients: L_weights_amp, L_vb_amp, 
-				  L_hb_amp, L_weights_phase, L_vb_phase, L_hb_phase
-		:rtype: dict
-		"""
-		"""Initialize the 'A' parameters (see alg 4.2)."""
-		A_weights_amp = torch.zeros(2, self.rbm_amp.weights.size()[0], 
-									self.rbm_amp.weights.size()[1], 
-									device=self.device, dtype = torch.double)
-		A_vb_amp      = torch.zeros(2, self.rbm_amp.visible_bias.size()[0], 
-									device=self.device, dtype = torch.double)
-		A_hb_amp      = torch.zeros(2, self.rbm_amp.hidden_bias.size()[0], 
-									device=self.device, dtype = torch.double)
-		
-		A_weights_phase = torch.zeros(2, self.rbm_phase.weights.size()[0], 
-									  self.rbm_phase.weights.size()[1], 
-									  device=self.device, dtype = torch.double)
-		A_vb_phase      = torch.zeros(2, self.rbm_phase.visible_bias.size()[0], 
-									  device=self.device, dtype = torch.double)
-		A_hb_phase      = torch.zeros(2, self.rbm_phase.hidden_bias.size()[0], 
-									  device=self.device, dtype = torch.double)
-		# 'B' will contain the coefficients of the rotated unnormalized wavefunction.
-		B = torch.zeros(2, device = self.device, dtype = torch.double)
-
-		w_grad_amp      = torch.zeros_like(self.rbm_amp.weights)
-		vb_grad_amp     = torch.zeros_like(self.rbm_amp.visible_bias)
-		hb_grad_amp     = torch.zeros_like(self.rbm_amp.hidden_bias)
-	
-		w_grad_phase    = torch.zeros_like(self.rbm_phase.weights)
-		vb_grad_phase   = torch.zeros_like(self.rbm_phase.visible_bias)
-		hb_grad_phase   = torch.zeros_like(self.rbm_phase.hidden_bias)
-
-		zeros_for_w_amp    = torch.zeros_like(w_grad_amp)
-		zeros_for_w_phase  = torch.zeros_like(w_grad_phase)
-		zeros_for_vb       = torch.zeros_like(vb_grad_amp)
-		zeros_for_hb_amp   = torch.zeros_like(hb_grad_amp) 
-		zeros_for_hb_phase = torch.zeros_like(hb_grad_phase)
-
-		# Loop over Hilbert space of the non trivial unitaries to build the state.
-		for j in range(2**num_non_trivial_unitaries):
-			s = self.state_generator(num_non_trivial_unitaries)[j]
-			# Creates a matrix where the jth row is the desired state, |S>, a vector.
-	
-			# This is the sigma state.
-			constructed_state = torch.zeros(self.num_visible, dtype = torch.double)
-			
-			U = torch.tensor([1., 0.], dtype = torch.double, device = self.device)
-		
-			# Populate the |sigma> state (aka constructed_state) accirdingly.
-			for index in range(len(z_indices)):
-				# These are the sites in the computational basis.
-				constructed_state[z_indices[index]] = v0[z_indices[index]]
-		
-			for index in range(len(tau_indices)):
-				# These are the sites that are NOT in the computational basis.
-				constructed_state[tau_indices[index]] = s[index]
-		
-				aa = unitaries[characters[tau_indices[index]]]
-				bb = self.basis_state_generator(v0[tau_indices[index]])
-				cc = self.basis_state_generator(s[index])
-			
-				temp = cplx.inner_prod(cplx.MV_mult(cplx.compT_matrix(aa), bb), cc)
-		
-				U = cplx.scalar_mult(U, temp)
-			
-			# Positive phase gradients for phase and amp. Will be added into the
-			# 'A' parameters.
-
-			prob_amp   = F.sigmoid(F.linear(constructed_state, self.rbm_amp.weights, self.rbm_amp.hidden_bias))
-			prob_phase = F.sigmoid(F.linear(constructed_state, self.rbm_phase.weights, self.rbm_phase.hidden_bias))
- 
-			w_grad_amp  = torch.einsum("i,j->ij", (prob_amp, constructed_state))
-			vb_grad_amp = constructed_state
-			hb_grad_amp = prob_amp
-			
-			w_grad_phase  = torch.einsum("i,j->ij", (prob_phase, constructed_state))
-			vb_grad_phase = constructed_state
-			hb_grad_phase = prob_phase
-
-			"""
-			In order to calculate the 'A' parameters below with the current
-			complex library, I need to make the weights and biases complex.
-			I fill the complex parts of the parameters with a tensor of zeros.
-			"""
-			temp_w_grad_amp  = cplx.make_complex_matrix(w_grad_amp, 
-														zeros_for_w_amp)
-			temp_vb_grad_amp = cplx.make_complex_vector(vb_grad_amp, 
-														zeros_for_vb)
-			temp_hb_grad_amp = cplx.make_complex_vector(hb_grad_amp, 
-														zeros_for_hb_amp)
- 
-			temp_w_grad_phase  = cplx.make_complex_matrix(w_grad_phase, 
-														  zeros_for_w_phase)
-			temp_vb_grad_phase = cplx.make_complex_vector(vb_grad_phase,
-														  zeros_for_vb)
-			temp_hb_grad_phase = cplx.make_complex_vector(hb_grad_phase,
-														  zeros_for_hb_phase)
-		
-			# Temp = U*psi(sigma)
-			temp = cplx.scalar_mult(U, self.unnormalized_wavefunction(constructed_state))
-			
-			A_weights_amp += cplx.MS_mult(temp, temp_w_grad_amp)
-			A_vb_amp      += cplx.VS_mult(temp, temp_vb_grad_amp)
-			A_hb_amp      += cplx.VS_mult(temp, temp_hb_grad_amp)
-		
-			A_weights_phase += cplx.MS_mult(temp, temp_w_grad_phase)
-			A_vb_phase      += cplx.VS_mult(temp, temp_vb_grad_phase)
-			A_hb_phase      += cplx.VS_mult(temp, temp_hb_grad_phase)
-		   
-			# Rotated wavefunction.
-			B += temp
-		
-		L_weights_amp = cplx.MS_divide(A_weights_amp, B)
-		L_vb_amp      = cplx.VS_divide(A_vb_amp, B)
-		L_hb_amp      = cplx.VS_divide(A_hb_amp, B)
-		
-		L_weights_phase = cplx.MS_divide(A_weights_phase, B)
-		L_vb_phase      = cplx.VS_divide(A_vb_phase, B)
-		L_hb_phase      = cplx.VS_divide(A_hb_phase, B)
-	   
-		return [L_weights_amp, L_vb_amp, L_hb_amp, L_weights_phase, L_vb_phase,
-				L_hb_phase ]
-
-	def fit(self, data, character_data, unitaries, epochs, batch_size, k=1, lr=1e-2, 
-		    progbar=False):
-
-		"""Execute the training of the RBM.
-
-		:param data: The actual training data
-		:type data: array_like of doubles 
-		:param character_data: The corresponding bases that each site in the 
-							   data has been measured in.
-		:type character_data: array_like of str's
-		:param epochs: The number of parameter (i.e. weights and biases) updates
-					   (default = 100).
-		:type epochs: int
-		:param batch_size: The size of batches taken from the data (default = 100).
-		:type batch_size: int
-		:param k: The number of contrastive divergence steps (default = 1).
-		:type k: int
-		:param lr: Learning rate (default = 1.0e-3).
-		:type lr: double		
-		:param progbar: Whether or not to display a progress bar. If "notebook"
-						is passed, will use a Jupyter notebook compatible
-						progress bar.
-		:type progbar: bool or "notebook"
-		"""
-		# Make data file into a torch tensor.
-		data = torch.tensor(data, dtype = torch.double).to(device=self.device)
-
-		# Use the Adam optmizer to update the weights and biases.
-		optimizer = torch.optim.Adam([self.rbm_amp.weights,
-									  self.rbm_amp.visible_bias,
-									  self.rbm_amp.hidden_bias,
-									  self.rbm_phase.weights,
-									  self.rbm_phase.visible_bias,
-									  self.rbm_phase.hidden_bias],
-									  lr=lr)
-
-		disable_progbar = (progbar is False)
-		progress_bar = tqdm_notebook if progbar == "notebook" else tqdm
-
-		vis = self.rbm_amp.generate_visible_space()
-
-		# Empty lists to put calculated convergence quantities in.
-		fidelity_list = []
-		epoch_list = []
-
-		for ep in progress_bar(range(0, epochs + 1),
-							   desc="Epochs ", total=epochs,
-							   disable=disable_progbar):
-			# Shuffle the data to ensure that the batches taken from the data 
-			# are random data points.
-			random_permutation = torch.randperm(data.shape[0])
-
-			shuffled_data           = data[random_permutation]   
-			shuffled_character_data = character_data[random_permutation]
-
-			# List of all the batches.
-			batches = [shuffled_data[batch_start:(batch_start + batch_size)] 
-					   for batch_start in range(0, len(data), batch_size)]
-
-			# List of all the bases.
-			char_batches = [shuffled_character_data[batch_start:(batch_start + batch_size)] 
-							for batch_start in range(0, len(data), batch_size)]
-
-			# Save parameters at the end of training.
-			if ep == epochs:
-				print ('Finished training. Saving results...' )               
-				self.save_params()
-				print ('Done.')
-				break
-
-			# Loop through all of the batches and calculate the batch gradients.
-
-			for index, batch in progress_bar(enumerate(batches), desc="Batches",
-									  leave=False, disable=True):
-				
-				all_grads = self.compute_batch_gradients(unitaries, k, batch,
-													 char_batches[index])
-				
-				if self.test_grads:	
-					self.test_gradients(vis, k, batches[batch_index], char_batches[batch_index])
-
-				# Clear any cached gradients.
-				optimizer.zero_grad()  
-
-				# Assign all available gradients to the corresponding parameter.
-				for name, grads  in all_grads.items():
-					selected_RBM = getattr(self, name)
-					for param in grads.keys():
-						getattr(selected_RBM, param).grad = grads[param]
-			   
-				# Tell the optimizer to apply the gradients and update the parameters.
-				optimizer.step()  
-
-	def save_params(self):
-		"""A function that saves the weights and biases for the amplitude and 
-		phase individually."""
-		trained_params = [self.rbm_amp.weights.data.numpy(), 
-						  self.rbm_amp.visible_bias.data.numpy(), 
-						  self.rbm_amp.hidden_bias.data.numpy(), 
-						  self.rbm_phase.weights.data.numpy(), 
-						  self.rbm_phase.visible_bias.data.numpy(), 
-						  self.rbm_phase.hidden_bias.data.numpy()]
-		
-		with open('trained_weights_amp.csv', 'w') as csvfile:
-			np.savetxt(csvfile, trained_params[0], fmt='%.5f', delimiter=',')
-
-		with open('trained_visible_bias_amp.csv', 'w') as csvfile:		
-			np.savetxt(csvfile, trained_params[1], fmt='%.5f', delimiter=',')
-			
-		with open('trained_hidden_bias_amp.csv', 'w') as csvfile:
-			np.savetxt(csvfile, trained_params[2], fmt='%.5f', delimiter=',')
-			
-		with open('trained_weights_phase.csv', 'w') as csvfile:
-			np.savetxt(csvfile, trained_params[3], fmt='%.5f', delimiter=',')
-			
-		with open('trained_visible_bias_phase.csv', 'w') as csvfile:
-			np.savetxt(csvfile, trained_params[4], fmt='%.5f', delimiter=',')
-			
-		with open('trained_hidden_bias_phase.csv', 'w') as csvfile:
-			np.savetxt(csvfile, trained_params[5], fmt='%.5f', delimiter=',')
-
-	def KL_divergence(self, visible_space):
-		'''Computes the total KL divergence.
-		'''
-		KL = 0.0
-		basis_list = ['Z' 'Z', 'X' 'Z', 'Z' 'X', 'Y' 'Z', 'Z' 'Y']
-
-		'''Wavefunctions (RBM and true) in the computational basis.'''
-		# psi_ZZ      = self.normalized_wavefunction(visible_space)
-		# true_psi_ZZ = self.get_true_psi('ZZ') 
-
-		'''Compute the KL divergence for the non computational bases.'''
-		rotated_RBM_psi  = cplx.MV_mult(self.full_unitaries[basis_list[i]], self.normalized_wavefunction(visible_space))
-		for i in range(len(basis_list)):
-			rotated_true_psi = self.get_true_psi(basis_list[i])
-
-			for j in range(len(visible_space)):
-				elementof_rotated_RBM_psi  = torch.tensor([rotated_RBM_psi[0][j], rotated_RBM_psi[1][j]]).view(2,1)
-				elementof_rotated_true_psi = torch.tensor([rotated_true_psi[0][j], rotated_true_psi[1][j]]).view(2,1)
-
-				norm_true_psi = cplx.norm( cplx.inner_prod(elementof_rotated_true_psi, elementof_rotated_true_psi) )
-				norm_RBM_psi  = cplx.norm( cplx.inner_prod(elementof_rotated_RBM_psi, elementof_rotated_RBM_psi) )
-
-				if norm_true_psi > 0.0:
-					KL += norm_true_psi*torch.log(norm_true_psi)
-				if norm_RBM_psi > 0.0:	
-					KL -= norm_true_psi*torch.log(norm_RBM_psi)
-
-		'''Compute KL divergence for the computational basis.'''
-		'''
-		for j in range(len(visible_space)):
-			
-			elementof_ZZ_RBM_psi  = torch.tensor([psi_ZZ[0][j], psi_ZZ[1][j]]).view(2,1)
-			elementof_ZZ_true_psi = torch.tensor([true_psi_ZZ[0][j], true_psi_ZZ[1][j]]).view(2,1)
-			
-			norm_ZZ_true_psi = cplx.norm( cplx.inner_prod(elementof_ZZ_true_psi, elementof_ZZ_true_psi) )
-			norm_ZZ_RBM_psi  = cplx.norm( cplx.inner_prod(elementof_ZZ_RBM_psi, elementof_ZZ_RBM_psi) )
-			
-			if norm_ZZ_true_psi > 0.0:
-				KL += norm_ZZ_true_psi*torch.log(norm_ZZ_true_psi)
-			
-			KL -= norm_ZZ_true_psi*torch.log(norm_ZZ_RBM_psi)
-		'''
-		return KL
-
-	def compute_numerical_gradient(self, visible_space, param, alg_grad):
-		eps = 1.e-6
-
-		for i in range(len(param)):
-
-			param[i].data += eps
-			KL_pos = self.KL_divergence(visible_space)
-
-			param[i].data -= 2*eps
-			KL_neg = self.KL_divergence(visible_space)
-
-			param[i].data += eps
-
-			num_grad = (KL_pos - KL_neg) / (2*eps)
-
-			print ('numerical:', num_grad)
-			print ('algebraic: ', alg_grad[i],'\n')
-
-	def test_gradients(self, visible_space, k, batch, chars_batch):
-		# Must have negative sign because the compute_batch_grads returns the neg of the grads.
-		alg_grads = self.compute_batch_gradients(k, batch, chars_batch)
-		# key_list = ["weights_amp", "visible_bias_amp", "hidden_bias_amp", "weights_phase", "visible_bias_phase", "hidden_bias_phase"]
-
-		flat_weights_amp   = self.rbm_amp.weights.view(-1)
-		flat_weights_phase = self.rbm_phase.weights.view(-1)
-		
-		flat_grad_weights_amp   = alg_grads["rbm_amp"]["weights"].view(-1)
-		flat_grad_weights_phase = alg_grads["rbm_phase"]["weights"].view(-1)
-
-		print ('-------------------------------------------------------------------------------')
-
-		print ('Weights amp gradient')
-		self.compute_numerical_gradient(visible_space, flat_weights_amp, -flat_grad_weights_amp)
-		
-		print ('Visible bias amp gradient')
-		self.compute_numerical_gradient(visible_space, self.rbm_amp.visible_bias, -alg_grads["rbm_amp"]["visible_bias"])
-
-		print ('Hidden bias amp gradient')
-		self.compute_numerical_gradient(visible_space, self.rbm_amp.hidden_bias, -alg_grads["rbm_amp"]["hidden_bias"])
-
-		print ('Weights phase gradient')
-		self.compute_numerical_gradient(visible_space, flat_weights_phase, -flat_grad_weights_phase)
-
-		print ('Visible bias phase gradient')
-		self.compute_numerical_gradient(visible_space, self.rbm_phase.visible_bias, -alg_grads["rbm_phase"]["visible_bias"])
-
-		print ('Hidden bias phase gradient')
-		self.compute_numerical_gradient(visible_space, self.rbm_phase.hidden_bias, -alg_grads["rbm_phase"]["hidden_bias"])
-
-	def state_to_index(self, state):
-		''' Only for debugging how the unitary is applied to the unnormalized wavefunction - the 'B' term in alg 4.2.'''
-		states = torch.zeros(2**self.num_visible, self.num_visible)
-		npstates = states.numpy()
-		npstate  = state.numpy()
-		for i in range(2**self.num_visible):
-			temp = i
-			
-			for j in range(self.num_visible): 
-				temp, remainder = divmod(temp, 2)
-				npstates[i][self.num_visible - j - 1] = remainder
-			
-			if np.array_equal(npstates[i], npstate):
-				return i	
-
-class SampleRBM:
-	
-	def __init__(self, num_visible, num_hidden, weights, visible_bias, 
-				 hidden_bias):
-		self.num_visible  = num_visible
-		self.num_hidden   = num_hidden
-		self.weights      = weights
-		self.visible_bias = visible_bias
-		self.hidden_bias  = hidden_bias
-
-	def prob_v_given_h(self, h):
-		"""Given a hidden unit configuration, compute the probability
-		vector of the visible units being on.
-
-		:param h: The hidden unit
-		:type h: torch.doubleTensor
-
-		:returns: The probability of visible units being active given the
-				  hidden state.
-		:rtype: torch.doubleTensor
-		"""
-		p = F.sigmoid(F.linear(h, self.weights.t(), self.visible_bias))
-		return p
-
-	def prob_h_given_v(self, v):
-		"""Given a visible unit configuration, compute the probability
-		vector of the hidden units being on.
-
-		:param h: The hidden unit.
-		:type h: torch.doubleTensor
-
-		:returns: The probability of hidden units being active given the
-				  visible state.
-		:rtype: torch.doubleTensor
-		"""
-		p = F.sigmoid(F.linear(v, self.weights, self.hidden_bias))
-		return p
-
-	def sample_v_given_h(self, h):
-		"""Sample/generate a visible state given a hidden state.
-
-		:param h: The hidden state.
-		:type h: torch.doubleTensor
-
-		:returns: Tuple containing prob_v_given_h(h) and the sampled visible
-				  state.
-		:rtype: tuple(torch.doubleTensor, torch.doubleTensor)
-		"""
-		p = self.prob_v_given_h(h)
-		v = p.bernoulli()
-		return p, v
-
-	def sample_h_given_v(self, v):
-		"""Sample/generate a hidden state given a visible state.
-
-		:param h: The visible state.
-		:type h: torch.doubleTensor
-
-		:returns: Tuple containing prob_h_given_v(v) and the sampled hidden
-				  state.
-		:rtype: tuple(torch.doubleTensor, torch.doubleTensor)
-		"""
-		p = self.prob_h_given_v(v)
-		h = p.bernoulli()
-		return p, h
-
-	def gibbs_sampling(self, k, v0):
-		"""Performs k steps of Block Gibbs sampling given an initial visible 
-		state v0.
-
-		:param k: Number of Block Gibbs steps.
-		:type k: int
-		:param v0: The initial visible state.
-		:type v0: torch.doubleTensor
-
-		:returns: Tuple containing the initial visible state, v0,
-				  the hidden state sampled from v0,
-				  the visible state sampled after k steps,
-				  the hidden state sampled after k steps and its corresponding
-				  probability vector.
-		:rtype: tuple(torch.doubleTensor, torch.doubleTensor,
-					  torch.doubleTensor, torch.doubleTensor,
-					  torch.doubleTensor)
-		"""
-		ph, h0 = self.sample_h_given_v(v0)
-		v, h = v0, h0
-		for _ in range(k):
-			pv, v = self.sample_v_given_h(h)
-			ph, h = self.sample_h_given_v(v)
-		return v0, h0, v, h, ph
-
-	def sample(self, num_samples, k):
-		"""Samples from the RBM using k steps of Block Gibbs sampling.
-
-		:param num_samples: The number of samples to be generated
-		:type num_samples: int
-		:param k: Number of Block Gibbs steps.
-		:type k: int
-
-		:returns:
-		:rtype: torch.doubleTensor
-		"""
-		dist = torch.distributions.bernoulli.Bernoulli(probs=0.5)
-		v0 = (dist.sample(torch.Size([num_samples, self.num_visible]))
-				  .to(dtype=torch.double))
-		_, _, v, _, _ = self.gibbs_sampling(k, v0)
-
-		torch.save(v, 'generated_samples.pkl')
-=======
-
-
-class RBM(nn.Module):
-    """Class to build the Restricted Boltzmann Machine.
-
-    :ivar int num_visible: Number of visible units
-                           (determined from the input training data).
-    :ivar int num_hidden: Number of hidden units to learn the amplitude
-                          (default = num_visible).
-    :ivar bool gpu: Should the GPU be used for the training (default = True).
-    :ivar int seed: Fix the random number seed to make results reproducable
-                    (default = 1234).
-
-
-    :param weights: The weight matrix for the amplitude RBM
-                    (dims = num_hidden x num_visible).
-                    Initialized to random numbers sampled from a
-                    normal distribution.
-    :type weights: torch.doubleTensor
-    :param visible_bias: The visible bias vector for the amplitude RBM
-                         (size = num_visible). Initialized to zeros.
-    :type visible_bias: torch.doubleTensor
-    :param hidden_bias: The hidden bias vector for the amplitude RBM
-                        (size = num_hidden). Initialized to zeros.
-    :type num_hidden: torch.doubleTensor
-
-    :raises ResourceWarning: If a GPU could not be found;
-                             continue running the program on the CPU.
-    """
-    def __init__(self, num_visible, num_hidden, gpu=True, seed=1234):
-        super(RBM, self).__init__()
+    def __init__(self, num_visible, num_hidden, zero_weights=False,
+                 gpu=True, seed=1234):
+        super(RBM_Module, self).__init__()
         self.num_visible = int(num_visible)
         self.num_hidden = int(num_hidden)
-        self.stop_training = False
 
         if gpu and not torch.cuda.is_available():
             warnings.warn("Could not find GPU: will continue with CPU.",
                           ResourceWarning)
 
         self.gpu = gpu and torch.cuda.is_available()
-        if self.gpu:
-            torch.cuda.manual_seed(seed)
-            self.device = torch.device('cuda')
+
+        if seed:
+            if self.gpu:
+                torch.cuda.manual_seed(seed)
+            else:
+                torch.manual_seed(seed)
+
+        self.device = torch.device('cuda') if self.gpu else torch.device('cpu')
+
+        if zero_weights:
+            self.weights = nn.Parameter((torch.zeros(self.num_hidden,
+                                                     self.num_visible,
+                                                     device=self.device,
+                                                     dtype=torch.double)),
+                                        requires_grad=True)
         else:
-            torch.manual_seed(seed)
-            self.device = torch.device('cpu')
-
-        self.weights = nn.Parameter(
-            (torch.randn(self.num_hidden, self.num_visible,
-                         device=self.device, dtype=torch.double)
-             / np.sqrt(self.num_visible)),
-            requires_grad=True)
+            self.weights = nn.Parameter(
+                (torch.randn(self.num_hidden, self.num_visible,
+                             device=self.device, dtype=torch.double)
+                 / np.sqrt(self.num_visible)),
+                requires_grad=True)
+
         self.visible_bias = nn.Parameter(torch.zeros(self.num_visible,
                                                      device=self.device,
                                                      dtype=torch.double),
@@ -1143,36 +53,31 @@
                                                     dtype=torch.double),
                                         requires_grad=True)
 
-    def __repr__(self):
-        return ("RBM(num_visible={}, num_hidden={}, gpu={})"
-                .format(self.num_visible, self.num_hidden, self.gpu))
-
-    def save(self, location, metadata={}):
-        """Saves the RBM parameters to the given location along with
-        any given metadata.
-
-        :param location: The location to save the RBM parameters + metadata
-        :type location: str or file-like
-        :param metadata: Any extra metadata to store alongside the RBM
-                         parameters
-        :type metadata: dict
-        """
-        # add extra metadata to dictionary before saving it to disk
-        rbm_data = {**self.state_dict(), **metadata}
-        torch.save(rbm_data, location)
-
-    def load(self, location):
-        """Loads the RBM parameters from the given location ignoring any
-        metadata stored in the file. Overwrites the RBM's parameters.
-
-        .. note:: The RBM object on which this function is called must
-                  have the same shape as the one who's parameters are being
-                  loaded.
-
-        :param location: The location to load the RBM parameters from
-        :type location: str or file-like
-        """
-        self.load_state_dict(torch.load(location), strict=False)
+    def effective_energy(self, v):
+        r"""The effective energies of the given visible states.
+
+        .. math::
+
+            \mathcal{E}(\bm{v}) &= \sum_{j}b_j v_j
+                        + \sum_{i}\log
+                            \left\lbrack 1 +
+                                  \exp\left(c_{i} + \sum_{j} W_{ij} v_j\right)
+                            \right\rbrack
+
+        :param v: The visible states.
+        :type v: torch.doubleTensor
+
+        :returns: The effective energies of the given visible states.
+        :rtype: torch.doubleTensor
+        """
+        if len(v.shape) < 2:
+            v = v.view(1, -1)
+        visible_bias_term = torch.mv(v, self.visible_bias)
+        hidden_bias_term = F.softplus(
+            F.linear(v, self.weights, self.hidden_bias)
+        ).sum(1)
+
+        return visible_bias_term + hidden_bias_term
 
     def prob_v_given_h(self, h):
         """Given a hidden unit configuration, compute the probability
@@ -1231,7 +136,967 @@
         return p, h
 
     def gibbs_sampling(self, k, v0):
-        """Performs k steps of Block Gibbs sampling given an initial visible state v0.
+        """Performs k steps of Block Gibbs sampling given an initial visible
+        state v0.
+
+        :param k: Number of Block Gibbs steps.
+        :type k: int
+        :param v0: The initial visible state.
+        :type v0: torch.doubleTensor
+
+        :returns: Tuple containing the initial visible state, v0,
+                  the hidden state sampled from v0,
+                  the visible state sampled after k steps,
+                  the hidden state sampled after k steps and its corresponding
+
+                  probability vector.
+        :rtype: tuple(torch.doubleTensor, torch.doubleTensor,
+                      torch.doubleTensor, torch.doubleTensor,
+                      torch.doubleTensor)
+        """
+        ph, h0 = self.sample_h_given_v(v0)
+        v, h = v0, h0
+        for _ in range(k):
+            pv, v = self.sample_v_given_h(h)
+            ph, h = self.sample_h_given_v(v)
+        return v0, h0, v, h, ph
+
+    def unnormalized_probability(self, v):
+        r"""The unnormalized probabilities of the given visible states.
+
+        .. math:: p(\bm{v}) = e^{\mathcal{E}(\bm{v})}
+
+        :param v: The visible states.
+        :type v: torch.doubleTensor
+
+        :returns: The unnormalized probability of the given visible state(s).
+        :rtype: torch.doubleTensor
+        """
+        return self.effective_energy(v).exp()
+
+    def generate_visible_space(self):
+        """Generates all possible visible states.
+
+        :returns: A tensor of all possible spin configurations.
+        :rtype: torch.doubleTensor
+        """
+        space = torch.zeros((1 << self.num_visible, self.num_visible),
+                            device=self.device, dtype=torch.double)
+        for i in range(1 << self.num_visible):
+            d = i
+            for j in range(self.num_visible):
+                d, r = divmod(d, 2)
+                space[i, self.num_visible - j - 1] = int(r)
+
+        return space
+
+    def log_partition(self, visible_space):
+        """The natural logarithm of the partition function of the RBM.
+
+        :param visible_space: A rank 2 tensor of the entire visible space.
+        :type visible_space: torch.doubleTensor
+
+        :returns: The natural log of the partition function.
+        :rtype: torch.doubleTensor
+        """
+        free_energies = self.effective_energy(visible_space)
+        max_free_energy = free_energies.max()
+
+        f_reduced = free_energies - max_free_energy
+        logZ = max_free_energy + f_reduced.exp().sum().log()
+
+        return logZ
+
+    def partition(self, visible_space):
+        """The partition function of the RBM.
+
+        :param visible_space: A rank 2 tensor of the entire visible space.
+        :type visible_space: torch.doubleTensor
+
+        :returns: The partition function.
+        :rtype: torch.doubleTensor
+        """
+        return self.log_partition(visible_space).exp()
+
+
+class BinomialRBM:
+
+    def __init__(self, num_visible, num_hidden, gpu=True, seed=1234):
+        self.num_visible = int(num_visible)
+        self.num_hidden = int(num_hidden)
+        self.rbm_module = RBM_Module(num_visible, num_hidden, gpu=gpu,
+                                     seed=seed)
+
+    def overlap(self, visible_space):
+        r"""Computes the overlap between the RBM and true wavefunctions.
+
+        :param visible_space: An array of all possible spin configurations.
+        :type visible_space: torch.doubleTensor
+
+        :returns: :math:`O = \langle{\psi_{true}}\vert\psi_{\lambda\mu}\rangle`
+
+        :rtype: double
+        """
+        sqrt_Z = (self.rbm_module.partition(visible_space)).sqrt()
+        RBM_psi = ((self.rbm_module.unnormalized_probability(
+            visible_space)).sqrt()) / sqrt_Z
+
+        # TODO: this path should be available to input by the user
+        true_psi = torch.tensor(np.loadtxt('../cpp/data/tfim1d_N10_psi.txt'),
+                                dtype=torch.double,
+                                device=self.rbm_module.device)
+        print(true_psi.size())
+        overlap_ = torch.dot(RBM_psi, true_psi)
+        return overlap_
+
+    def fidelity(self, visible_space):
+        """Computed the fidelity of the RBM and true wavefunctions.
+
+        :param visible_space: An array of all possible spin configurations.
+        :type visible_space: torch.doubleTensor
+
+        :returns: :math:`F = |O|^2`
+        :rtype: double
+        """
+        return (self.overlap(visible_space))**2.
+
+    def compute_batch_gradients(self, k, batch):
+        """This function will compute the gradients of a batch of the training
+        data (data_file) given the basis measurements (chars_file).
+
+        :param k: Number of contrastive divergence steps in training.
+        :type k: int
+        :param batch: Batch of the input data.
+        :type batch: torch.doubleTensor
+
+        :returns: Dictionary containing all the gradients.
+        :rtype: dict
+        """
+        if len(batch) == 0:
+            return (torch.zeros_like(self.rbm_module.weights,
+                                     device=self.self.rbm_module.device,
+                                     dtype=torch.double),
+                    torch.zeros_like(self.rbm_module.visible_bias,
+                                     device=self.rbm_module.device,
+                                     dtype=torch.double),
+                    torch.zeros_like(self.rbm_module.hidden_bias,
+                                     device=self.rbm_module.device,
+                                     dtype=torch.double))
+
+        v0, h0, vk, hk, phk = self.rbm_module.gibbs_sampling(k, batch)
+
+        prob = F.sigmoid(F.linear(v0, self.rbm_module.weights,
+                                  self.rbm_module.hidden_bias))
+
+        w_grad = torch.einsum("ij,ik->jk", (prob, v0))
+        vb_grad = torch.einsum("ij->j", (v0,))
+        hb_grad = torch.einsum("ij->j", (prob,))
+
+        w_grad -= torch.einsum("ij,ik->jk", (phk, vk))
+        vb_grad -= torch.einsum("ij->j", (vk,))
+        hb_grad -= torch.einsum("ij->j", (phk,))
+
+        w_grad /= float(len(batch))
+        vb_grad /= float(len(batch))
+        hb_grad /= float(len(batch))
+
+        # Return negative gradients to match up nicely with the usual
+        # parameter update rules, which *subtract* the gradient from
+        # the parameters. This is in contrast with the RBM update
+        # rules which ADD the gradients (scaled by the learning rate)
+        # to the parameters.
+
+        return {"rbm_module": {"weights": -w_grad,
+                               "visible_bias": -vb_grad,
+                               "hidden_bias": -hb_grad}}
+
+    def fit(self, data, epochs, batch_size, k=1, lr=1e-2, progbar=False):
+        """Execute the training of the RBM.
+
+        :param data: The actual training data
+        :type data: array_like of doubles
+        :param epochs: The number of parameter (i.e. weights and biases)
+                       updates
+        :type epochs: int
+        :param batch_size: The size of batches taken from the data
+        :type batch_size: int
+        :param k: The number of contrastive divergence steps
+        :type k: int
+        :param lr: Learning rate
+        :type lr: double
+        :param progbar: Whether or not to display a progress bar. If "notebook"
+                        is passed, will use a Jupyter notebook compatible
+                        progress bar.
+        :type progbar: bool or "notebook"
+        """
+
+        disable_progbar = (progbar is False)
+        progress_bar = tqdm
+
+        data = torch.tensor(data).to(device=self.rbm_module.device,
+                                     dtype=torch.double)
+        optimizer = torch.optim.SGD([self.rbm_module.weights,
+                                     self.rbm_module.visible_bias,
+                                     self.rbm_module.hidden_bias],
+                                    lr=lr)
+
+        for ep in progress_bar(range(0, epochs + 1),
+                               desc="Epochs ", total=epochs,
+                               disable=disable_progbar):
+            batches = DataLoader(data, batch_size=batch_size, shuffle=True)
+
+            if ep == epochs:
+                print('Finished training. Saving results...')
+                self.save_params()
+                print('Done.')
+                break
+
+            for batch in progress_bar(batches, desc="Batches",
+                                      leave=False, disable=True):
+                all_grads = self.compute_batch_gradients(k, batch)
+
+                optimizer.zero_grad()  # clear any cached gradients
+
+                # assign all available gradients to the corresponding parameter
+                for name, grads in all_grads.items():
+                    selected_RBM = getattr(self, name)
+                    for param in grads.keys():
+                        getattr(selected_RBM, param).grad = grads[param]
+
+                optimizer.step()  # tell the optimizer to apply the gradients
+
+    def save_params(self):
+        """A function that saves weights and biases individually."""
+        trained_params = [self.rbm_module.weights.data.numpy(),
+                          self.rbm_module.visible_bias.data.numpy(),
+                          self.rbm_module.hidden_bias.data.numpy()]
+
+        # names = ["Weights", "Visible bias", "Hidden bias"]
+
+        with open('trained_weights.csv', 'w') as csvfile1:
+            np.savetxt(csvfile1, trained_params[0], fmt='%.5f', delimiter=',')
+
+        with open('trained_visible_bias.csv', 'w') as csvfile2:
+            np.savetxt(csvfile2, trained_params[1], fmt='%.5f', delimiter=',')
+
+        with open('trained_hidden_bias.csv', 'w') as csvfile3:
+            np.savetxt(csvfile3, trained_params[2], fmt='%.5f', delimiter=',')
+
+
+class ComplexRBM:
+    # NOTE: In development. Might be unstable.
+    # NOTE: The 'full_unitaries' argument is not needed for training/sampling.
+    # This is only here for debugging the gradients. Delete this argument when
+    # Gradients have been debugged.
+    def __init__(self, full_unitaries, psi_dictionary, num_visible,
+                 num_hidden_amp, num_hidden_phase, test_grads, gpu=True,
+                 seed=1234):
+
+        self.num_visible = int(num_visible)
+        self.num_hidden_amp = int(num_hidden_amp)
+        self.num_hidden_phase = int(num_hidden_phase)
+        self.full_unitaries = full_unitaries
+        self.psi_dictionary = psi_dictionary
+        self.rbm_amp = RBM_Module(num_visible, num_hidden_amp, gpu=gpu,
+                                  seed=seed)
+        self.rbm_phase = RBM_Module(num_visible, num_hidden_phase,
+                                    zero_weights=True, gpu=gpu, seed=None)
+        self.device = self.rbm_amp.device
+        self.test_grads = test_grads
+
+    def basis_state_generator(self, s):
+        """Only works for binary visible units at the moment. Generates a vector
+        given a spin value (0 or 1).
+
+        :param s: A spin's value (either 0 or 1).
+        :type s: double
+
+        :returns: If s = 0, this is the (1,0) state in the basis of the
+                  measurement. If s = 1, this is the (0,1) state in the basis
+                  of the measurement.
+        :rtype: torch.doubleTensor
+        """
+        if s == 0.:
+            return torch.tensor([[1., 0.], [0., 0.]], dtype=torch.double)
+        if s == 1.:
+            return torch.tensor([[0., 1.], [0., 0.]], dtype=torch.double)
+
+    def state_generator(self, num_non_trivial_unitaries):
+        """A function that returns all possible configurations of
+        'num_non_trivial_unitaries' spins. Similar to generate_visible_space.
+
+        :param num_non_trivial_unitaries: The number of sites measured in the
+                                          non-computational basis.
+        :type num_non_trivial_unitaries: int
+
+        :returns: An array of all possible spin configurations of
+                  'num_non_trivial_unitaries' spins.
+        :rtype: torch.doubleTensor
+        """
+        states = torch.zeros((2**num_non_trivial_unitaries,
+                              num_non_trivial_unitaries),
+                             device=self.device,
+                             dtype=torch.double)
+        for i in range(2**num_non_trivial_unitaries):
+            temp = i
+            for j in range(num_non_trivial_unitaries):
+                temp, remainder = divmod(temp, 2)
+                states[i][num_non_trivial_unitaries - j - 1] = remainder
+        return states
+
+    def unnormalized_probability_amp(self, v):
+        r"""The effective energy of the phase RBM.
+
+        :param v: Visible unit(s).
+        :type v: torch.doubleTensor
+
+        :returns:
+            :math:`p_{\lambda}(\bm{v}) = e^{\mathcal{E}_{\lambda}(\bm{v})}`
+        :rtype: torch.doubleTensor
+        """
+        return self.rbm_amp.effective_energy(v).exp()
+
+    def unnormalized_probability_phase(self, v):
+        r"""The effective energy of the phase RBM.
+
+        :param v: Visible unit(s).
+        :type v:	def save_params(self):
+
+        :returns: :math:`p_{\mu}(\bm{v}) = e^{\mathcal{E}_{\mu}(\bm{v})}`
+        :rtype: torch.doubleTensor
+        """
+        return self.rbm_phase.effective_energy(v).exp()
+
+    def normalized_wavefunction(self, v):
+        r"""The RBM wavefunction.
+
+        :param v: Visible unit(s).
+        :type v: torch.doubleTensor
+
+        :returns:
+
+        .. math:: \psi_{\lambda\mu} =
+                    \sqrt{\frac{p_{\lambda}}{Z_{\lambda}}}
+                    \exp\left(\frac{i\log(p_{\mu})}{2}\right)
+
+        :rtype: torch.doubleTensor
+        """
+        v_prime = v.view(-1, self.num_visible)
+        temp1 = (self.unnormalized_probability_amp(v_prime)).sqrt()
+        temp2 = ((self.unnormalized_probability_phase(v_prime)).log())*0.5
+
+        cos_angle = temp2.cos()
+        sin_angle = temp2.sin()
+
+        psi = torch.zeros(2, v_prime.size()[0], dtype=torch.double)
+        psi[0] = temp1*cos_angle
+        psi[1] = temp1*sin_angle
+
+        sqrt_Z = (self.rbm_amp.partition(
+            self.rbm_amp.generate_visible_space())).sqrt()
+
+        return psi / sqrt_Z
+
+    def unnormalized_wavefunction(self, v):
+        r"""The unnormalized RBM wavefunction.
+
+        :param v: Visible unit(s).
+        :type v: torch.doubleTensor
+
+        :returns:
+
+        .. math:: \tilde{\psi}_{\lambda\mu} =
+                        \sqrt{p_{\lambda}}
+                        \exp\left(\frac{i\log(p_{\mu})}{2}\right)
+
+        :rtype: torch.doubleTensor
+        """
+        v_prime = v.view(-1, self.num_visible)
+        temp1 = (self.unnormalized_probability_amp(v_prime)).sqrt()
+        temp2 = ((self.unnormalized_probability_phase(v_prime)).log())*0.5
+        cos_angle = temp2.cos()
+        sin_angle = temp2.sin()
+
+        psi = torch.zeros(2, v_prime.size()[0], dtype=torch.double)
+
+        psi[0] = temp1*cos_angle
+        psi[1] = temp1*sin_angle
+
+        return psi
+
+    def compute_batch_gradients(self, unitaries, k, batch, chars_batch):
+        """This function will compute the gradients of a batch of the training
+        data (data_file) given the basis measurements (chars_file).
+
+        :param k: Number of contrastive divergence steps in amplitude training.
+        :type k: int
+        :param batch: Batch of the input data.
+        :type batch: torch.doubleTensor
+        :param chars_batch: Batch of bases that correspondingly indicates the
+                            basis each site in the batch was measured in.
+        :type chars_batch: array_like (str)
+
+        :returns: Dictionary containing all the gradients (negative): Gradient
+                  of weights, visible bias and hidden bias for the amplitude,
+                  Gradients of weights, visible bias and hidden bias for the
+                  phase.
+        :rtype: dict
+        """
+
+        batch_size = len(batch)
+
+        g_weights_amp = torch.zeros_like(self.rbm_amp.weights)
+        g_vb_amp = torch.zeros_like(self.rbm_amp.visible_bias)
+        g_hb_amp = torch.zeros_like(self.rbm_amp.hidden_bias)
+
+        g_weights_phase = torch.zeros_like(self.rbm_phase.weights)
+        g_vb_phase = torch.zeros_like(self.rbm_phase.visible_bias)
+        g_hb_phase = torch.zeros_like(self.rbm_phase.hidden_bias)
+
+        [batch, h0_amp_batch, vk_amp_batch, hk_amp_batch,
+            phk_amp_batch] = self.rbm_amp.gibbs_sampling(k, batch)
+        # Iterate through every data point in the batch.
+        for row_count, v0 in enumerate(batch):
+
+            # A counter for the number of non-trivial unitaries
+            # (non-computational basis) in the data point.
+            num_non_trivial_unitaries = 0
+
+            # tau_indices will contain the index numbers of spins not in the
+            # computational basis (Z). z_indices will contain the index numbers
+            # of spins in the computational basis.
+            tau_indices = []
+            z_indices = []
+
+            for j in range(self.num_visible):
+                # Go through the unitaries (chars_batch[row_count]) of each site
+                # in the data point, v0, and save inidices of non-trivial.
+                if chars_batch[row_count][j] != 'Z':
+                    num_non_trivial_unitaries += 1
+                    tau_indices.append(j)
+                else:
+                    z_indices.append(j)
+
+            if num_non_trivial_unitaries == 0:
+                # If there are no non-trivial unitaries for the data point v0,
+                # calculate the positive phase of regular (i.e. non-complex RBM)
+                # gradient. Use the actual data point, v0.
+                prob_amp = F.sigmoid(
+                    F.linear(v0, self.rbm_amp.weights, self.rbm_amp.hidden_bias))
+                g_weights_amp -= torch.einsum("i,j->ij",
+                                              (prob_amp, v0)) / batch_size
+                g_vb_amp -= v0 / batch_size
+                g_hb_amp -= prob_amp / batch_size
+
+            else:
+                # Compute the rotated gradients.
+                [L_weights_amp, L_vb_amp, L_hb_amp, L_weights_phase, L_vb_phase,
+                 L_hb_phase] = self.compute_rotated_grads(unitaries, k, v0,
+                                                          chars_batch[row_count],
+                                                          num_non_trivial_unitaries,
+                                                          z_indices, tau_indices)
+
+                # Gradents of amplitude parameters take the real part of the
+                # rotated gradients.
+                g_weights_amp -= L_weights_amp[0] / batch_size
+                g_vb_amp -= L_vb_amp[0] / batch_size
+                g_hb_amp -= L_hb_amp[0] / batch_size
+
+                # Gradents of phase parameters take the imaginary part of the
+                # rotated gradients.
+                g_weights_phase += L_weights_phase[1] / batch_size
+                g_vb_phase += L_vb_phase[1] / batch_size
+                g_hb_phase += L_hb_phase[1] / batch_size
+
+        # Block gibbs sampling for negative phase.
+        g_weights_amp += (torch.einsum("ij,ik->jk",
+                                       (phk_amp_batch, vk_amp_batch))
+                          / batch_size)
+        g_vb_amp += torch.einsum("ij->j", (vk_amp_batch,)) / batch_size
+        g_hb_amp += torch.einsum("ij->j", (phk_amp_batch,)) / batch_size
+
+        """Return negative gradients to match up nicely with the usual
+        parameter update rules, which *subtract* the gradient from
+        the parameters. This is in contrast with the RBM update
+        rules which ADD the gradients (scaled by the learning rate)
+        to the parameters."""
+
+        return {"rbm_amp": {"weights": g_weights_amp,
+                            "visible_bias": g_vb_amp,
+                            "hidden_bias": g_hb_amp},
+                "rbm_phase": {
+            "weights": g_weights_phase,
+                "visible_bias": g_vb_phase,
+                "hidden_bias": g_hb_phase}
+                }
+
+    def compute_rotated_grads(self, unitaries, k, v0, characters,
+                              num_non_trivial_unitaries,
+                              z_indices, tau_indices):
+        """Computes the rotated gradients.
+
+        :param v0: A visible unit.
+        :type v0: torch.doubleTensor
+        :param characters: A string of characters corresponding to the basis
+                           that each site in v0 was measured in.
+        :type characters: str
+        :param num_non_trivial_unitaries: The number of sites in v0 that aren't
+                                          measured in the computational basis.
+        :type num_non_trivial_unitaries: int
+        :param z_indices: A list of indices that correspond to sites of v0 that
+                          are measured in the computational basis.
+        :type z_indices: list of ints
+        :param tau_indices: A list of indices that correspond to sites of v0
+                            that are not measured in the computational basis.
+        :type tau_indices: list of ints
+
+        :returns: Dictionary of the rotated gradients: L_weights_amp, L_vb_amp,
+                  L_hb_amp, L_weights_phase, L_vb_phase, L_hb_phase
+        :rtype: dict
+        """
+        """Initialize the 'A' parameters (see alg 4.2)."""
+        A_weights_amp = torch.zeros(2, self.rbm_amp.weights.size()[0],
+                                    self.rbm_amp.weights.size()[1],
+                                    device=self.device, dtype=torch.double)
+        A_vb_amp = torch.zeros(2, self.rbm_amp.visible_bias.size()[0],
+                               device=self.device, dtype=torch.double)
+        A_hb_amp = torch.zeros(2, self.rbm_amp.hidden_bias.size()[0],
+                               device=self.device, dtype=torch.double)
+
+        A_weights_phase = torch.zeros(2, self.rbm_phase.weights.size()[0],
+                                      self.rbm_phase.weights.size()[1],
+                                      device=self.device, dtype=torch.double)
+        A_vb_phase = torch.zeros(2, self.rbm_phase.visible_bias.size()[0],
+                                 device=self.device, dtype=torch.double)
+        A_hb_phase = torch.zeros(2, self.rbm_phase.hidden_bias.size()[0],
+                                 device=self.device, dtype=torch.double)
+        # 'B' will contain the coefficients of the rotated unnormalized
+        # wavefunction.
+        B = torch.zeros(2, device=self.device, dtype=torch.double)
+
+        w_grad_amp = torch.zeros_like(self.rbm_amp.weights)
+        vb_grad_amp = torch.zeros_like(self.rbm_amp.visible_bias)
+        hb_grad_amp = torch.zeros_like(self.rbm_amp.hidden_bias)
+
+        w_grad_phase = torch.zeros_like(self.rbm_phase.weights)
+        vb_grad_phase = torch.zeros_like(self.rbm_phase.visible_bias)
+        hb_grad_phase = torch.zeros_like(self.rbm_phase.hidden_bias)
+
+        zeros_for_w_amp = torch.zeros_like(w_grad_amp)
+        zeros_for_w_phase = torch.zeros_like(w_grad_phase)
+        zeros_for_vb = torch.zeros_like(vb_grad_amp)
+        zeros_for_hb_amp = torch.zeros_like(hb_grad_amp)
+        zeros_for_hb_phase = torch.zeros_like(hb_grad_phase)
+
+        # Loop over Hilbert space of the non trivial unitaries to build
+        # the state.
+        for j in range(2**num_non_trivial_unitaries):
+            s = self.state_generator(num_non_trivial_unitaries)[j]
+            # Creates a matrix where the jth row is the desired state, |S>,
+            # a vector.
+
+            # This is the sigma state.
+            constructed_state = torch.zeros(
+                self.num_visible, dtype=torch.double)
+
+            U = torch.tensor([1., 0.], dtype=torch.double, device=self.device)
+
+            # Populate the |sigma> state (aka constructed_state) accirdingly.
+            for index in range(len(z_indices)):
+                # These are the sites in the computational basis.
+                constructed_state[z_indices[index]] = v0[z_indices[index]]
+
+            for index in range(len(tau_indices)):
+                # These are the sites that are NOT in the computational basis.
+                constructed_state[tau_indices[index]] = s[index]
+
+                aa = unitaries[characters[tau_indices[index]]]
+                bb = self.basis_state_generator(v0[tau_indices[index]])
+                cc = self.basis_state_generator(s[index])
+
+                temp = cplx.inner_prod(cplx.MV_mult(
+                    cplx.compT_matrix(aa), bb), cc)
+
+                U = cplx.scalar_mult(U, temp)
+
+            # Positive phase gradients for phase and amp. Will be added into
+            # the 'A' parameters.
+
+            prob_amp = F.sigmoid(F.linear(constructed_state,
+                                          self.rbm_amp.weights,
+                                          self.rbm_amp.hidden_bias))
+            prob_phase = F.sigmoid(F.linear(constructed_state,
+                                            self.rbm_phase.weights,
+                                            self.rbm_phase.hidden_bias))
+
+            w_grad_amp = torch.einsum("i,j->ij", (prob_amp, constructed_state))
+            vb_grad_amp = constructed_state
+            hb_grad_amp = prob_amp
+
+            w_grad_phase = torch.einsum(
+                "i,j->ij", (prob_phase, constructed_state))
+            vb_grad_phase = constructed_state
+            hb_grad_phase = prob_phase
+
+            """
+            In order to calculate the 'A' parameters below with the current
+            complex library, I need to make the weights and biases complex.
+            I fill the complex parts of the parameters with a tensor of zeros.
+            """
+            temp_w_grad_amp = cplx.make_complex_matrix(w_grad_amp,
+                                                       zeros_for_w_amp)
+            temp_vb_grad_amp = cplx.make_complex_vector(vb_grad_amp,
+                                                        zeros_for_vb)
+            temp_hb_grad_amp = cplx.make_complex_vector(hb_grad_amp,
+                                                        zeros_for_hb_amp)
+
+            temp_w_grad_phase = cplx.make_complex_matrix(w_grad_phase,
+                                                         zeros_for_w_phase)
+            temp_vb_grad_phase = cplx.make_complex_vector(vb_grad_phase,
+                                                          zeros_for_vb)
+            temp_hb_grad_phase = cplx.make_complex_vector(hb_grad_phase,
+                                                          zeros_for_hb_phase)
+
+            # Temp = U*psi(sigma)
+            temp = cplx.scalar_mult(
+                U, self.unnormalized_wavefunction(constructed_state))
+
+            A_weights_amp += cplx.MS_mult(temp, temp_w_grad_amp)
+            A_vb_amp += cplx.VS_mult(temp, temp_vb_grad_amp)
+            A_hb_amp += cplx.VS_mult(temp, temp_hb_grad_amp)
+
+            A_weights_phase += cplx.MS_mult(temp, temp_w_grad_phase)
+            A_vb_phase += cplx.VS_mult(temp, temp_vb_grad_phase)
+            A_hb_phase += cplx.VS_mult(temp, temp_hb_grad_phase)
+
+            # Rotated wavefunction.
+            B += temp
+
+        L_weights_amp = cplx.MS_divide(A_weights_amp, B)
+        L_vb_amp = cplx.VS_divide(A_vb_amp, B)
+        L_hb_amp = cplx.VS_divide(A_hb_amp, B)
+
+        L_weights_phase = cplx.MS_divide(A_weights_phase, B)
+        L_vb_phase = cplx.VS_divide(A_vb_phase, B)
+        L_hb_phase = cplx.VS_divide(A_hb_phase, B)
+
+        return [L_weights_amp, L_vb_amp, L_hb_amp, L_weights_phase, L_vb_phase,
+                L_hb_phase]
+
+    def fit(self, data, character_data, unitaries, epochs, batch_size,
+            k=1, lr=1e-2, progbar=False):
+        """Execute the training of the RBM.
+
+        :param data: The actual training data
+        :type data: array_like of doubles
+        :param character_data: The corresponding bases that each site in the
+                               data has been measured in.
+        :type character_data: array_like of str's
+        :param epochs: The number of parameter (i.e. weights and biases)
+                       updates
+        :type epochs: int
+        :param batch_size: The size of batches taken from the data
+        :type batch_size: int
+        :param k: The number of contrastive divergence steps
+        :type k: int
+        :param lr: Learning rate
+        :type lr: double
+        :param progbar: Whether or not to display a progress bar. If "notebook"
+                        is passed, will use a Jupyter notebook compatible
+                        progress bar.
+        :type progbar: bool or "notebook"
+        """
+        # Make data file into a torch tensor.
+        data = torch.tensor(data, dtype=torch.double).to(device=self.device)
+
+        # Use the Adam optmizer to update the weights and biases.
+        optimizer = torch.optim.Adam([self.rbm_amp.weights,
+                                      self.rbm_amp.visible_bias,
+                                      self.rbm_amp.hidden_bias,
+                                      self.rbm_phase.weights,
+                                      self.rbm_phase.visible_bias,
+                                      self.rbm_phase.hidden_bias],
+                                     lr=lr)
+
+        disable_progbar = (progbar is False)
+        progress_bar = tqdm_notebook if progbar == "notebook" else tqdm
+
+        vis = self.rbm_amp.generate_visible_space()
+
+        # Empty lists to put calculated convergence quantities in.
+        # fidelity_list = []
+        # epoch_list = []
+
+        for ep in progress_bar(range(0, epochs + 1),
+                               desc="Epochs ", total=epochs,
+                               disable=disable_progbar):
+            # Shuffle the data to ensure that the batches taken from the data
+            # are random data points.
+            random_permutation = torch.randperm(data.shape[0])
+
+            shuffled_data = data[random_permutation]
+            shuffled_character_data = character_data[random_permutation]
+
+            # List of all the batches.
+            batches = [shuffled_data[batch_start:(batch_start + batch_size)]
+                       for batch_start in range(0, len(data), batch_size)]
+
+            # List of all the bases.
+            char_batches = [shuffled_character_data[batch_start:(batch_start + batch_size)]
+                            for batch_start in range(0, len(data), batch_size)]
+
+            # Save parameters at the end of training.
+            if ep == epochs:
+                print('Finished training. Saving results...')
+                self.save_params()
+                print('Done.')
+                break
+
+            # Loop through all of the batches and calculate the batch
+            # gradients.
+            for index, batch in progress_bar(enumerate(batches), desc="Batches",
+                                             leave=False, disable=True):
+
+                all_grads = self.compute_batch_gradients(unitaries, k, batch,
+                                                         char_batches[index])
+
+                if self.test_grads:
+                    self.test_gradients(vis, k, batches[index],
+                                        char_batches[index])
+
+                # Clear any cached gradients.
+                optimizer.zero_grad()
+
+                # Assign all available gradients to the
+                # corresponding parameter.
+                for name, grads in all_grads.items():
+                    selected_RBM = getattr(self, name)
+                    for param in grads.keys():
+                        getattr(selected_RBM, param).grad = grads[param]
+
+                # Tell the optimizer to apply the gradients and update
+                # the parameters.
+                optimizer.step()
+
+    def save_params(self):
+        """A function that saves the weights and biases for the amplitude and
+        phase individually."""
+        trained_params = [self.rbm_amp.weights.data.numpy(),
+                          self.rbm_amp.visible_bias.data.numpy(),
+                          self.rbm_amp.hidden_bias.data.numpy(),
+                          self.rbm_phase.weights.data.numpy(),
+                          self.rbm_phase.visible_bias.data.numpy(),
+                          self.rbm_phase.hidden_bias.data.numpy()]
+
+        with open('trained_weights_amp.csv', 'w') as csvfile:
+            np.savetxt(csvfile, trained_params[0], fmt='%.5f', delimiter=',')
+
+        with open('trained_visible_bias_amp.csv', 'w') as csvfile:
+            np.savetxt(csvfile, trained_params[1], fmt='%.5f', delimiter=',')
+
+        with open('trained_hidden_bias_amp.csv', 'w') as csvfile:
+            np.savetxt(csvfile, trained_params[2], fmt='%.5f', delimiter=',')
+
+        with open('trained_weights_phase.csv', 'w') as csvfile:
+            np.savetxt(csvfile, trained_params[3], fmt='%.5f', delimiter=',')
+
+        with open('trained_visible_bias_phase.csv', 'w') as csvfile:
+            np.savetxt(csvfile, trained_params[4], fmt='%.5f', delimiter=',')
+
+        with open('trained_hidden_bias_phase.csv', 'w') as csvfile:
+            np.savetxt(csvfile, trained_params[5], fmt='%.5f', delimiter=',')
+
+    def KL_divergence(self, visible_space):
+        '''Computes the total KL divergence.
+        '''
+        KL = 0.0
+        basis_list = ['Z' 'Z', 'X' 'Z', 'Z' 'X', 'Y' 'Z', 'Z' 'Y']
+
+        '''Wavefunctions (RBM and true) in the computational basis.'''
+        # psi_ZZ      = self.normalized_wavefunction(visible_space)
+        # true_psi_ZZ = self.get_true_psi('ZZ')
+
+        '''Compute the KL divergence for the non computational bases.'''
+        for i in range(len(basis_list)):
+            rotated_RBM_psi = cplx.MV_mult(
+                self.full_unitaries[basis_list[i]],
+                self.normalized_wavefunction(visible_space))
+            rotated_true_psi = self.get_true_psi(basis_list[i])
+
+            for j in range(len(visible_space)):
+                elementof_rotated_RBM_psi = torch.tensor(
+                    [rotated_RBM_psi[0][j], rotated_RBM_psi[1][j]]).view(2, 1)
+                elementof_rotated_true_psi = (torch.tensor(
+                    [rotated_true_psi[0][j], rotated_true_psi[1][j]]
+                ).view(2, 1))
+
+                norm_true_psi = cplx.norm(cplx.inner_prod(
+                    elementof_rotated_true_psi, elementof_rotated_true_psi))
+                norm_RBM_psi = cplx.norm(cplx.inner_prod(
+                    elementof_rotated_RBM_psi, elementof_rotated_RBM_psi))
+
+                if norm_true_psi > 0.0:
+                    KL += norm_true_psi*torch.log(norm_true_psi)
+                if norm_RBM_psi > 0.0:
+                    KL -= norm_true_psi*torch.log(norm_RBM_psi)
+
+        '''Compute KL divergence for the computational basis.'''
+        '''
+        for j in range(len(visible_space)):
+
+            elementof_ZZ_RBM_psi  = torch.tensor([psi_ZZ[0][j], psi_ZZ[1][j]]).view(2,1)
+            elementof_ZZ_true_psi = torch.tensor([true_psi_ZZ[0][j], true_psi_ZZ[1][j]]).view(2,1)
+
+            norm_ZZ_true_psi = cplx.norm( cplx.inner_prod(elementof_ZZ_true_psi, elementof_ZZ_true_psi) )
+            norm_ZZ_RBM_psi  = cplx.norm( cplx.inner_prod(elementof_ZZ_RBM_psi, elementof_ZZ_RBM_psi) )
+
+            if norm_ZZ_true_psi > 0.0:
+                KL += norm_ZZ_true_psi*torch.log(norm_ZZ_true_psi)
+
+            KL -= norm_ZZ_true_psi*torch.log(norm_ZZ_RBM_psi)
+        '''
+        return KL
+
+    def compute_numerical_gradient(self, visible_space, param, alg_grad):
+        eps = 1.e-6
+
+        for i in range(len(param)):
+
+            param[i].data += eps
+            KL_pos = self.KL_divergence(visible_space)
+
+            param[i].data -= 2*eps
+            KL_neg = self.KL_divergence(visible_space)
+
+            param[i].data += eps
+
+            num_grad = (KL_pos - KL_neg) / (2*eps)
+
+            print('numerical:', num_grad)
+            print('algebraic: ', alg_grad[i], '\n')
+
+    def test_gradients(self, visible_space, k, batch, chars_batch):
+        # Must have negative sign because the compute_batch_grads returns the neg of the grads.
+        alg_grads = self.compute_batch_gradients(k, batch, chars_batch)
+        # key_list = ["weights_amp", "visible_bias_amp", "hidden_bias_amp", "weights_phase", "visible_bias_phase", "hidden_bias_phase"]
+
+        flat_weights_amp = self.rbm_amp.weights.view(-1)
+        flat_weights_phase = self.rbm_phase.weights.view(-1)
+
+        flat_grad_weights_amp = alg_grads["rbm_amp"]["weights"].view(-1)
+        flat_grad_weights_phase = alg_grads["rbm_phase"]["weights"].view(-1)
+
+        print('-------------------------------------------------------------------------------')
+
+        print('Weights amp gradient')
+        self.compute_numerical_gradient(
+            visible_space, flat_weights_amp, -flat_grad_weights_amp)
+
+        print('Visible bias amp gradient')
+        self.compute_numerical_gradient(
+            visible_space, self.rbm_amp.visible_bias, -alg_grads["rbm_amp"]["visible_bias"])
+
+        print('Hidden bias amp gradient')
+        self.compute_numerical_gradient(
+            visible_space, self.rbm_amp.hidden_bias, -alg_grads["rbm_amp"]["hidden_bias"])
+
+        print('Weights phase gradient')
+        self.compute_numerical_gradient(
+            visible_space, flat_weights_phase, -flat_grad_weights_phase)
+
+        print('Visible bias phase gradient')
+        self.compute_numerical_gradient(
+            visible_space, self.rbm_phase.visible_bias, -alg_grads["rbm_phase"]["visible_bias"])
+
+        print('Hidden bias phase gradient')
+        self.compute_numerical_gradient(
+            visible_space, self.rbm_phase.hidden_bias, -alg_grads["rbm_phase"]["hidden_bias"])
+
+    def state_to_index(self, state):
+        ''' Only for debugging how the unitary is applied to the unnormalized wavefunction - the 'B' term in alg 4.2.'''
+        states = torch.zeros(2**self.num_visible, self.num_visible)
+        npstates = states.numpy()
+        npstate = state.numpy()
+        for i in range(2**self.num_visible):
+            temp = i
+
+            for j in range(self.num_visible):
+                temp, remainder = divmod(temp, 2)
+                npstates[i][self.num_visible - j - 1] = remainder
+
+            if np.array_equal(npstates[i], npstate):
+                return i
+
+
+class SampleRBM:
+
+    def __init__(self, num_visible, num_hidden, weights, visible_bias,
+                 hidden_bias):
+        self.num_visible = num_visible
+        self.num_hidden = num_hidden
+        self.weights = weights
+        self.visible_bias = visible_bias
+        self.hidden_bias = hidden_bias
+
+    def prob_v_given_h(self, h):
+        """Given a hidden unit configuration, compute the probability
+        vector of the visible units being on.
+
+        :param h: The hidden unit
+        :type h: torch.doubleTensor
+
+        :returns: The probability of visible units being active given the
+                  hidden state.
+        :rtype: torch.doubleTensor
+        """
+        p = F.sigmoid(F.linear(h, self.weights.t(), self.visible_bias))
+        return p
+
+    def prob_h_given_v(self, v):
+        """Given a visible unit configuration, compute the probability
+        vector of the hidden units being on.
+
+        :param h: The hidden unit.
+        :type h: torch.doubleTensor
+
+        :returns: The probability of hidden units being active given the
+                  visible state.
+        :rtype: torch.doubleTensor
+        """
+        p = F.sigmoid(F.linear(v, self.weights, self.hidden_bias))
+        return p
+
+    def sample_v_given_h(self, h):
+        """Sample/generate a visible state given a hidden state.
+
+        :param h: The hidden state.
+        :type h: torch.doubleTensor
+
+        :returns: Tuple containing prob_v_given_h(h) and the sampled visible
+                  state.
+        :rtype: tuple(torch.doubleTensor, torch.doubleTensor)
+        """
+        p = self.prob_v_given_h(h)
+        v = p.bernoulli()
+        return p, v
+
+    def sample_h_given_v(self, v):
+        """Sample/generate a hidden state given a visible state.
+
+        :param h: The visible state.
+        :type h: torch.doubleTensor
+
+        :returns: Tuple containing prob_h_given_v(v) and the sampled hidden
+                  state.
+        :rtype: tuple(torch.doubleTensor, torch.doubleTensor)
+        """
+        p = self.prob_h_given_v(v)
+        h = p.bernoulli()
+        return p, h
+
+    def gibbs_sampling(self, k, v0):
+        """Performs k steps of Block Gibbs sampling given an initial visible
+        state v0.
 
         :param k: Number of Block Gibbs steps.
         :type k: int
@@ -1262,345 +1127,12 @@
         :param k: Number of Block Gibbs steps.
         :type k: int
 
-        :returns: Samples drawn from the RBM
+        :returns:
         :rtype: torch.doubleTensor
         """
         dist = torch.distributions.bernoulli.Bernoulli(probs=0.5)
         v0 = (dist.sample(torch.Size([num_samples, self.num_visible]))
-                  .to(device=self.device, dtype=torch.double))
+                  .to(dtype=torch.double))
         _, _, v, _, _ = self.gibbs_sampling(k, v0)
-        return v
-
-    def regularize_weight_gradients(self, w_grad, l1_reg, l2_reg):
-        r"""Applies regularization to the given weight gradient
-
-        :param w_grad: The entire weight gradient matrix,
-                       :math:`\nabla_{W}NLL`
-        :type w_grad: torch.doubleTensor
-        :param l1_reg: l1 regularization hyperparameter (default = 0.0).
-        :type l1_reg: double
-        :param l2_reg: l2 regularization hyperparameter (default = 0.0).
-        :type l2_reg: double
-
-        :returns:
-
-        .. math::
-
-            [\nabla_{W_{\lambda}}NLL]_{i,j}
-                + l_1\sgn([W_{\lambda}]_{i,j})
-                + l_2\vert[W_{\lambda}]_{i,j}\vert
-
-        :rtype: torch.doubleTensor
-        """
-        return (w_grad
-                + (l2_reg * self.weights)
-                + (l1_reg * self.weights.sign()))
-
-    def compute_batch_gradients(self, k, batch,
-                                persistent=False,
-                                pbatch=None,
-                                l1_reg=0.0, l2_reg=0.0,
-                                stddev=0.0):
-        """This function will compute the gradients of a batch of the training
-        data (data_file) given the basis measurements (chars_file).
-
-        :param k: Number of contrastive divergence steps in training.
-        :type k: int
-        :param batch: Batch of the input data.
-        :type batch: torch.doubleTensor
-        :param l1_reg: L1 regularization hyperparameter (default = 0.0)
-        :type l1_reg: double
-        :param l2_reg: L2 regularization hyperparameter (default = 0.0)
-        :type l2_reg: double
-        :param stddev: Standard deviation of random noise that can be added to
-                       the weights.	This is also a hyperparameter.
-                       (default = 0.0)
-        :type stddev: double
-
-        :returns: Dictionary containing all the gradients.
-        :rtype: dict
-        """
-        if len(batch) == 0:
-            return (torch.zeros_like(self.weights,
-                                     device=self.device,
-                                     dtype=torch.double),
-                    torch.zeros_like(self.visible_bias,
-                                     device=self.device,
-                                     dtype=torch.double),
-                    torch.zeros_like(self.hidden_bias,
-                                     device=self.device,
-                                     dtype=torch.double))
-
-        if not persistent:
-            v0, h0, vk, hk, phk = self.gibbs_sampling(k, batch)
-        else:
-            # Positive phase comes from training data
-            v0, h0, _, _, _ = self.gibbs_sampling(0, batch)
-            # Negative phase comes from Markov chains
-            _, _, vk, hk, phk = self.gibbs_sampling(k, pbatch)
-
-        w_grad = torch.einsum("ij,ik->jk", (h0, v0))
-        vb_grad = torch.einsum("ij->j", (v0,))
-        hb_grad = torch.einsum("ij->j", (h0,))
-
-        w_grad -= torch.einsum("ij,ik->jk", (phk, vk))
-        vb_grad -= torch.einsum("ij->j", (vk,))
-        hb_grad -= torch.einsum("ij->j", (phk,))
-
-        w_grad /= float(len(batch))
-        vb_grad /= float(len(batch))
-        hb_grad /= float(len(batch))
-
-        w_grad = self.regularize_weight_gradients(w_grad, l1_reg, l2_reg)
-
-        if stddev != 0.0:
-            w_grad += (stddev * torch.randn_like(w_grad, device=self.device))
-
-        # Return negative gradients to match up nicely with the usual
-        # parameter update rules, which *subtract* the gradient from
-        # the parameters. This is in contrast with the RBM update
-        # rules which ADD the gradients (scaled by the learning rate)
-        # to the parameters.
-        return (
-            {"weights": -w_grad,
-             "visible_bias": -vb_grad,
-             "hidden_bias": -hb_grad},
-            (vk if persistent else None)
-        )
-
-    def train(self, data, epochs, batch_size,
-              k=10, persistent=False,
-              lr=1e-3, momentum=0.0,
-              l1_reg=0.0, l2_reg=0.0,
-              initial_gaussian_noise=0.0, gamma=0.55,
-              callbacks=[], progbar=False, starting_epoch=0):
-        """Execute the training of the RBM.
-
-        :param data: The actual training data
-        :type data: array_like of doubles
-        :param epochs: The number of parameter (i.e. weights and biases)
-                       updates (default = 100).
-        :type epochs: int
-        :param batch_size: The size of batches taken from the data
-                           (default = 100).
-        :type batch_size: int
-        :param k: The number of contrastive divergence steps (default = 10).
-        :type k: int
-        :param persistent: Whether to use persistent contrastive divergence
-                           (aka. Stochastic Maximum Likelihood)
-                           (default = False).
-        :type persistent: bool
-        :param lr: Learning rate (default = 1.0e-3).
-        :type lr: double
-        :param momentum: Momentum hyperparameter (default = 0.0).
-        :type momentum: double
-        :param l1_reg: L1 regularization hyperparameter (default = 0.0).
-        :type l1_reg: double
-        :param l2_reg: L2 regularization hyperparameter (default = 0.0).
-        :type l2_reg: double
-        :param initial_gaussian_noise: Initial gaussian noise used to calculate
-                                       stddev of random noise added to weight
-                                       gradients (default = 0.01).
-        :type initial_gaussian_noise: double
-        :param gamma: Parameter used to calculate stddev (default = 0.55).
-        :type gamma: double
-        :param callbacks: A list of Callback functions to call at the beginning
-                          of each epoch
-        :type callbacks: [Callback]
-        :param progbar: Whether or not to display a progress bar. If "notebook"
-                        is passed, will use a Jupyter notebook compatible
-                        progress bar.
-        :type progbar: bool or "notebook"
-        :param starting_epoch: Which epoch to start from. Doesn't actually
-                               affect the model, exists simply for book-keeping
-                               when restarting training.
-
-        :returns: None
-        """
-
-        disable_progbar = (progbar is False)
-        progress_bar = tqdm_notebook if progbar == "notebook" else tqdm
-
-        data = torch.tensor(data).to(device=self.device,
-                                     dtype=torch.double)
-        optimizer = torch.optim.SGD([self.weights,
-                                     self.visible_bias,
-                                     self.hidden_bias],
-                                    lr=lr)
-
-        if persistent:
-            dist = torch.distributions.bernoulli.Bernoulli(probs=0.5)
-            pbatch = (dist.sample(torch.Size([batch_size, self.num_visible]))
-                          .to(device=self.device, dtype=torch.double))
-        else:
-            pbatch = None
-
-        for ep in progress_bar(range(starting_epoch, epochs + 1),
-                               desc="Epochs ", total=epochs,
-                               disable=disable_progbar):
-            batches = DataLoader(data, batch_size=batch_size, shuffle=True)
-
-            for cb in callbacks:
-                cb(self, ep)
-
-            if self.stop_training:  # check for stop_training signal
-                break
-
-            if ep == epochs:
-                break
-
-            stddev = torch.tensor(
-                [initial_gaussian_noise / ((1 + ep) ** gamma)],
-                dtype=torch.double, device=self.device).sqrt()
-
-            for batch in progress_bar(batches, desc="Batches",
-                                      leave=False, disable=True):
-                grads, pbatch = self.compute_batch_gradients(
-                    k, batch,
-                    pbatch=pbatch,
-                    persistent=persistent,
-                    l1_reg=l1_reg, l2_reg=l2_reg, stddev=stddev)
-
-                optimizer.zero_grad()  # clear any cached gradients
-
-                # assign all available gradients to the corresponding parameter
-                for name in grads.keys():
-                    getattr(self, name).grad = grads[name]
-
-                optimizer.step()  # tell the optimizer to apply the gradients
-
-    def effective_energy(self, v):
-        r"""The effective energies of the given visible states.
-
-        .. math::
-
-           \mathcal{E}(\bm{v}) &= \sum_{j}b_j v_j
-                       + \sum_{i}\log
-                            \left\lbrack 1 +
-                                  \exp\left(c_{i} + \sum_{j} W_{ij} v_j\right)
-                            \right\rbrack
-
-        :param v: The visible states.
-        :type v: torch.doubleTensor
-
-        :returns: The effective energies of the given visible states.
-        :rtype: torch.doubleTensor
-        """
-        if len(v.shape) < 2:
-            v = v.view(1, -1)
-        visible_bias_term = torch.mv(v, self.visible_bias)
-        hidden_bias_term = F.softplus(
-            F.linear(v, self.weights, self.hidden_bias)
-        ).sum(1)
-
-        return visible_bias_term + hidden_bias_term
-
-    def unnormalized_probability(self, v):
-        r"""The unnormalized probabilities of the given visible states.
-
-        .. math:: p(v) = \exp{\mathcal{E}(\bm{v})}
-
-        :param v: The visible states.
-        :type v: torch.doubleTensor
-
-        :returns: The unnormalized probability of the given visible state(s).
-        :rtype: torch.doubleTensor
-        """
-        return self.effective_energy(v).exp()
-
-    def probability_ratio(self, a, b):
-        """The probability ratio of two sets of visible states
-
-        .. note:: `a` and `b` must be have the same shape
-
-        :param a: The visible states for the numerator.
-        :type a: torch.doubleTensor
-        :param b: The visible states for the denominator.
-        :type b: torch.doubleTensor
-
-        :returns: The probability ratios of the given visible states
-        :rtype: torch.doubleTensor
-        """
-        prob_a = self.unnormalized_probability(a)
-        prob_b = self.unnormalized_probability(b)
-
-        return prob_a.div(prob_b)
-
-    def log_probability_ratio(self, a, b):
-        """The natural logarithm of the probability ratio of
-        two sets of visible states
-
-        .. note:: `a` and `b` must be have the same shape
-
-        :param a: The visible states for the numerator.
-        :type a: torch.doubleTensor
-        :param b: The visible states for the denominator.
-        :type b: torch.doubleTensor
-
-        :returns: The log-probability ratios of the given visible states
-        :rtype: torch.doubleTensor
-        """
-        log_prob_a = self.effective_energy(a)
-        log_prob_b = self.effective_energy(b)
-
-        return log_prob_a.sub(log_prob_b)
-
-    def generate_visible_space(self):
-        """Generates all possible visible states.
-
-        :returns: A tensor of all possible spin configurations.
-        :rtype: torch.doubleTensor
-        """
-        space = torch.zeros((1 << self.num_visible, self.num_visible),
-                            device=self.device, dtype=torch.double)
-        for i in range(1 << self.num_visible):
-            d = i
-            for j in range(self.num_visible):
-                d, r = divmod(d, 2)
-                space[i, self.num_visible - j - 1] = int(r)
-
-        return space
-
-    def log_partition(self, visible_space):
-        """The natural logarithm of the partition function of the RBM.
-
-        :param visible_space: A rank 2 tensor of the entire visible space.
-        :type visible_space: torch.doubleTensor
-
-        :returns: The natural log of the partition function.
-        :rtype: torch.doubleTensor
-        """
-        free_energies = self.effective_energy(visible_space)
-        max_free_energy = free_energies.max()
-
-        f_reduced = free_energies - max_free_energy
-        logZ = max_free_energy + f_reduced.exp().sum().log()
-
-        return logZ
-
-    def partition(self, visible_space):
-        """The partition function of the RBM.
-
-        :param visible_space: A rank 2 tensor of the entire visible space.
-        :type visible_space: torch.doubleTensor
-
-        :returns: The partition function.
-        :rtype: torch.doubleTensor
-        """
-        return self.log_partition(visible_space).exp()
-
-    def nll(self, data, visible_space):
-        """The negative log likelihood of the given data.
-
-        :param data: A rank 2 tensor of visible states.
-        :type data: torch.doubleTensor
-        :param visible_space: A rank 2 tensor of the entire visible space.
-        :type visible_space: torch.doubleTensor
-
-        :returns: The negative log likelihood of the given data.
-        :rtype: torch.doubleTensor
-        """
-        total_free_energy = self.effective_energy(data).sum()
-        logZ = self.log_partition(visible_space)
-        return (len(data)*logZ) - total_free_energy
->>>>>>> 1b414b71
+
+        torch.save(v, 'generated_samples.pkl')