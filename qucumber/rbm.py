--- conflicted
+++ resolved
@@ -509,18 +509,17 @@
     # gradients have been debugged.
     def __init__(self, full_unitaries, psi_dictionary, num_visible,
                  num_hidden_amp, num_hidden_phase, test_grads, gpu=True,
-                 seed=None):
+                 seed=1234):
 
         self.num_visible = int(num_visible)
         self.num_hidden_amp = int(num_hidden_amp)
         self.num_hidden_phase = int(num_hidden_phase)
         self.full_unitaries = full_unitaries
         self.psi_dictionary = psi_dictionary
-        self.rbm_amp = BinomialRBMModule(num_visible, num_hidden_amp, gpu=gpu,
-                                         seed=seed)
-        self.rbm_phase = BinomialRBMModule(num_visible, num_hidden_phase,
-                                           zero_weights=True,
-                                           gpu=gpu, seed=None)
+        self.rbm_amp = RBM_Module(num_visible, num_hidden_amp, gpu=gpu,
+                                  seed=seed)
+        self.rbm_phase = RBM_Module(num_visible, num_hidden_phase,
+                                    zero_weights=True, gpu=gpu, seed=None)
         self.device = self.rbm_amp.device
         self.test_grads = test_grads
 
@@ -567,7 +566,7 @@
         :returns: If s = 0, this is the (1,0) state in the basis of the
                   measurement. If s = 1, this is the (0,1) state in the basis
                   of the measurement.
-        :rtype: torch.Tensor
+        :rtype: torch.doubleTensor
         """
         if s == 0.:
             return torch.tensor([[1., 0.], [0., 0.]], dtype=torch.double)
@@ -584,7 +583,7 @@
 
         :returns: An array of all possible spin configurations of
                   'num_non_trivial_unitaries' spins.
-        :rtype: torch.Tensor
+        :rtype: torch.doubleTensor
         """
         states = torch.zeros((2**num_non_trivial_unitaries,
                               num_non_trivial_unitaries),
@@ -601,11 +600,11 @@
         r"""The effective energy of the phase RBM.
 
         :param v: Visible unit(s).
-        :type v: torch.Tensor
+        :type v: torch.doubleTensor
 
         :returns:
             :math:`p_{\lambda}(\bm{v}) = e^{\mathcal{E}_{\lambda}(\bm{v})}`
-        :rtype: torch.Tensor
+        :rtype: torch.doubleTensor
         """
         return self.rbm_amp.unnormalized_probability(v)
 
@@ -613,10 +612,10 @@
         r"""The effective energy of the phase RBM.
 
         :param v: Visible unit(s).
-        :type v: torch.Tensor
+        :type v: torch.doubleTensor
 
         :returns: :math:`p_{\mu}(\bm{v}) = e^{\mathcal{E}_{\mu}(\bm{v})}`
-        :rtype: torch.Tensor
+        :rtype: torch.doubleTensor
         """
         return self.rbm_phase.unnormalized_probability(v)
 
@@ -624,7 +623,7 @@
         r"""The RBM wavefunction.
 
         :param v: Visible unit(s).
-        :type v: torch.Tensor
+        :type v: torch.doubleTensor
 
         :returns:
 
@@ -632,7 +631,7 @@
                     \sqrt{\frac{p_{\lambda}}{Z_{\lambda}}}
                     \exp\left(\frac{i\log(p_{\mu})}{2}\right)
 
-        :rtype: torch.Tensor
+        :rtype: torch.doubleTensor
         """
         return (self.unnormalized_wavefunction(v) / Z.sqrt()) 
 
@@ -640,7 +639,7 @@
         r"""The unnormalized RBM wavefunction.
 
         :param v: Visible unit(s).
-        :type v: torch.Tensor
+        :type v: torch.doubleTensor
 
         :returns:
 
@@ -648,7 +647,7 @@
                         \sqrt{p_{\lambda}}
                         \exp\left(\frac{i\log(p_{\mu})}{2}\right)
 
-        :rtype: torch.Tensor
+        :rtype: torch.doubleTensor
         """
         v_prime = v.view(-1, self.num_visible)
         temp1 = (self.unnormalized_probability_amp(v_prime)).sqrt()
@@ -671,7 +670,7 @@
         :param k: Number of contrastive divergence steps in amplitude training.
         :type k: int
         :param batch: Batch of the input data.
-        :type batch: torch.Tensor
+        :type batch: torch.doubleTensor
         :param chars_batch: Batch of bases that correspondingly indicates the
                             basis each site in the batch was measured in.
         :type chars_batch: list(str)
@@ -1066,7 +1065,7 @@
         """Computes the rotated gradients.
 
         :param v0: A visible unit.
-        :type v0: torch.Tensor
+        :type v0: torch.doubleTensor
         :param characters: A string of characters corresponding to the basis
                            that each site in v0 was measured in.
         :type characters: str
@@ -1270,20 +1269,14 @@
             neg_shuffled_data           = data[neg_random_permutation]
             neg_shuffled_character_data = character_data[neg_random_permutation]
 
-<<<<<<< HEAD
             # List of all the batches for positive phase.
             pos_batches = [pos_shuffled_data[batch_start:(batch_start + pos_batch_size)]
                            for batch_start in range(0, len(data), pos_batch_size)]
-=======
-            shuffled_data = data[random_permutation]
-            shuffled_char_data = character_data[random_permutation]
->>>>>>> 8fb38f43
 
             # List of all the bases for positive phase.
             pos_char_batches = [pos_shuffled_character_data[batch_start:(batch_start+pos_batch_size)]
                             for batch_start in range(0, len(data), pos_batch_size)]
 
-<<<<<<< HEAD
             # List of all the batches for negative phase.
             neg_batches = [neg_shuffled_data[batch_start:(batch_start + neg_batch_size)]
                            for batch_start in range(0, len(data), neg_batch_size)]
@@ -1291,23 +1284,13 @@
             # List of all the bases for negative phase.
             neg_char_batches = [neg_shuffled_character_data[batch_start:(batch_start+neg_batch_size)]
                                 for batch_start in range(0, len(data), neg_batch_size)]
-=======
-            # List of all the bases.
-            char_batches = \
-                [shuffled_char_data[batch_start:(batch_start + batch_size)]
-                 for batch_start in range(0, len(data), batch_size)]
->>>>>>> 8fb38f43
 
             # Calculate convergence quantities every "log-every" steps.
             '''
             if ep % log_every == 0:
                 fidelity_ = self.fidelity(vis, 'Z' 'Z')
-<<<<<<< HEAD
                 print ('Epoch = ',ep,'\nFidelity = ',fidelity_)
             '''
-=======
-                print('Epoch = ', ep, '\nFidelity = ', fidelity_)
->>>>>>> 8fb38f43
 
             # Save parameters at the end of training.
             if ep == epochs:
@@ -1322,14 +1305,8 @@
 
                 #alg_grads = self.compute_batch_gradients(unitary_dict, k, pos_batch, neg_batch, pos_char_batches[batch_num], neg_char_batches[batch_num])
 
-<<<<<<< HEAD
                 alg_grads = self.compute_exact_gradients_NLL(unitary_dict, k, pos_batch, neg_batch,
                             pos_char_batches[batch_num], neg_char_batches[batch_num], vis, Z)
-=======
-                all_grads = self.compute_batch_gradients(unitary_dict,
-                                                         k, batch,
-                                                         char_batches[index])
->>>>>>> 8fb38f43
 
                 if self.test_grads:
                     self.test_gradients(pos_batch, vis, k, alg_grads, Z)
@@ -1383,7 +1360,7 @@
         :type basis: str
 
         :returns: The true wavefunction in the basis.
-        :rtype: torch.Tensor
+        :rtype: torch.doubleTensor
         """
         key = ''
         for i in range(len(basis)):
@@ -1394,7 +1371,7 @@
         """Computes the overlap between the RBM and true wavefunctions.
 
         :param visible_space: An array of all possible spin configurations.
-        :type visible_space: torch.Tensor
+        :type visible_space: torch.doubleTensor
         :param basis: E.g. XZZZX.
         :type basis: str
 
@@ -1402,14 +1379,14 @@
         :rtype: float
         """
         overlap_ = cplx.inner_prod(self.get_true_psi(basis),
-                                   self.normalized_wavefunction(visible_space))
+                           self.normalized_wavefunction(visible_space))
         return overlap_
 
     def fidelity(self, visible_space, basis):
         """Computed the fidelity of the RBM and true wavefunctions.
 
         :param visible_space: An array of all possible spin configurations.
-        :type visible_space: torch.Tensor
+        :type visible_space: torch.doubleTensor
         :param basis: E.g. XZZZX.
         :type basis: str
 
@@ -1513,7 +1490,6 @@
 
         print('Weights amp gradient')
         self.compute_numerical_gradient(
-<<<<<<< HEAD
             batch, visible_space, flat_weights_amp, -flat_grad_weights_amp, Z)
         print ('\n')
 
@@ -1536,30 +1512,6 @@
         self.compute_numerical_gradient(
             batch, visible_space, self.rbm_phase.visible_bias, -alg_grads["rbm_phase"]["visible_bias"], Z)
         print ('\n')
-=======
-            visible_space, flat_weights_amp, -flat_grad_weights_amp)
-        print('\n')
-
-        print('Visible bias amp gradient')
-        self.compute_numerical_gradient(
-            visible_space, self.rbm_amp.visible_bias, -alg_grads["rbm_amp"]["visible_bias"])
-        print('\n')
-
-        print('Hidden bias amp gradient')
-        self.compute_numerical_gradient(
-            visible_space, self.rbm_amp.hidden_bias, -alg_grads["rbm_amp"]["hidden_bias"])
-        print('\n')
-
-        print('Weights phase gradient')
-        self.compute_numerical_gradient(
-            visible_space, flat_weights_phase, -flat_grad_weights_phase)
-        print('\n')
-
-        print('Visible bias phase gradient')
-        self.compute_numerical_gradient(
-            visible_space, self.rbm_phase.visible_bias, -alg_grads["rbm_phase"]["visible_bias"])
-        print('\n')
->>>>>>> 8fb38f43
 
         print('Hidden bias phase gradient')
         self.compute_numerical_gradient(
