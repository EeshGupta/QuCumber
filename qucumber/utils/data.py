# Copyright 2019 PIQuIL - All Rights Reserved.

# Licensed under the Apache License, Version 2.0 (the "License");
# you may not use this file except in compliance with the License.
# You may obtain a copy of the License at

#     http://www.apache.org/licenses/LICENSE-2.0

# Unless required by applicable law or agreed to in writing, software
# distributed under the License is distributed on an "AS IS" BASIS,
# WITHOUT WARRANTIES OR CONDITIONS OF ANY KIND, either express or implied.
# See the License for the specific language governing permissions and
# limitations under the License.


import numpy as np
import torch

import qucumber.utils.cplx as cplx


def load_data(tr_samples_path, tr_psi_path=None, tr_bases_path=None, bases_path=None):
    r"""Load the data required for training.

    :param tr_samples_path: The path to the training data.
    :type tr_samples_path: str
    :param tr_psi_path: The path to the target/true wavefunction.
    :type tr_psi_path: str
    :param tr_bases_path: The path to the basis data.
    :type tr_bases_path: str
    :param bases_path: The path to a file containing all possible bases used in
                       the tr_bases_path file.
    :type bases_path: str

    :returns: A list of all input parameters.
    :rtype: list
    """
    data = []
    data.append(
        torch.tensor(np.loadtxt(tr_samples_path, dtype="float32"), dtype=torch.double)
    )

    if tr_psi_path is not None:
        target_psi_data = np.loadtxt(tr_psi_path, dtype="float32")
        target_psi = torch.zeros(2, len(target_psi_data), dtype=torch.double)
        target_psi[0] = torch.tensor(target_psi_data[:, 0], dtype=torch.double)
        target_psi[1] = torch.tensor(target_psi_data[:, 1], dtype=torch.double)
        data.append(target_psi)

    if tr_bases_path is not None:
        data.append(np.loadtxt(tr_bases_path, dtype=str))

    if bases_path is not None:
<<<<<<< HEAD
        data.append(np.loadtxt(bases_path, dtype=str))
=======
        bases_data = np.loadtxt(bases_path, dtype=str, ndmin=1)
        bases = []
        for i in range(len(bases_data)):
            tmp = ""
            for j in range(len(bases_data[i])):
                if bases_data[i][j] != " ":
                    tmp += bases_data[i][j]
            bases.append(tmp)
        data.append(bases)
>>>>>>> 035990ed
    return data


def load_data_DM(
    tr_samples_path,
    tr_mtx_real_path=None,
    tr_mtx_imag_path=None,
    tr_bases_path=None,
    bases_path=None,
):
    r"""Load the data required for training.

    :param tr_samples_path: The path to the training data.
    :type tr_samples_path: str
    :param tr_mtx_real_path: The path to the real part of the density matrix
    :type tr_mtx_real_path: str
    :param tr_mtx_imag_path: The path to the imaginary part of the density matrix
    :type tr_mtx_imag_path: str
    :param tr_bases_path: The path to the basis data.
    :type tr_bases_path: str
    :param bases_path: The path to a file containing all possible bases used in
                       the tr_bases_path file.
    :type bases_path: str

    :returns: A list of all input parameters, with the real and imaginary parts
              combined into one (PyTorch-hack) complex matrix.
    :rtype: list
    """
    data = []
    data.append(
        torch.tensor(np.loadtxt(tr_samples_path, dtype="float32"), dtype=torch.double)
    )

    if tr_mtx_real_path is not None:
        mtx_real = torch.tensor(
            np.loadtxt(tr_mtx_real_path, dtype="float32"), dtype=torch.double
        )

    if tr_mtx_imag_path is not None:
        mtx_imag = torch.tensor(
            np.loadtxt(tr_mtx_imag_path, dtype="float32"), dtype=torch.double
        )

    if tr_mtx_real_path is not None or tr_mtx_imag_path is not None:
        if tr_mtx_real_path is None or tr_mtx_imag_path is None:
            raise ValueError("Must provide a real and imaginary part of target matrix!")
        else:
            data.append(cplx.make_complex(mtx_real, mtx_imag))

    if tr_bases_path is not None:
        data.append(np.loadtxt(tr_bases_path, dtype=str))

    if bases_path is not None:
<<<<<<< HEAD
        data.append(np.loadtxt(bases_path, dtype=str))

=======
        bases_data = np.loadtxt(bases_path, dtype=str, ndmin=1)
        bases = []
        for i in range(len(bases_data)):
            tmp = ""
            for j in range(len(bases_data[i])):
                if bases_data[i][j] != " ":
                    tmp += bases_data[i][j]
            bases.append(tmp)
        data.append(bases)
>>>>>>> 035990ed
    return data


def extract_refbasis_samples(train_samples, train_bases):
    r"""Extract the reference basis samples from the data.

    :param train_samples: The training samples.
    :type train_samples: torch.Tensor
    :param train_bases: The bases of the training samples.
    :type train_bases: numpy.ndarray

    :returns: The samples in the data that are only in the reference basis.
    :rtype: torch.Tensor
    """
    torch_ver = int(torch.__version__[:3].replace(".", ""))
    dtype = torch.bool if torch_ver >= 12 else torch.uint8

    idx = (
        torch.tensor((train_bases == "Z").astype(np.uint8))
        .all(dim=1)
        .to(device=train_samples.device, dtype=dtype)
    )
    z_samples = train_samples[idx]
    return z_samples<|MERGE_RESOLUTION|>--- conflicted
+++ resolved
@@ -51,19 +51,7 @@
         data.append(np.loadtxt(tr_bases_path, dtype=str))
 
     if bases_path is not None:
-<<<<<<< HEAD
-        data.append(np.loadtxt(bases_path, dtype=str))
-=======
-        bases_data = np.loadtxt(bases_path, dtype=str, ndmin=1)
-        bases = []
-        for i in range(len(bases_data)):
-            tmp = ""
-            for j in range(len(bases_data[i])):
-                if bases_data[i][j] != " ":
-                    tmp += bases_data[i][j]
-            bases.append(tmp)
-        data.append(bases)
->>>>>>> 035990ed
+        data.append(np.loadtxt(bases_path, dtype=str, ndmin=1))
     return data
 
 
@@ -117,20 +105,8 @@
         data.append(np.loadtxt(tr_bases_path, dtype=str))
 
     if bases_path is not None:
-<<<<<<< HEAD
-        data.append(np.loadtxt(bases_path, dtype=str))
+        data.append(np.loadtxt(bases_path, dtype=str, ndmin=1))
 
-=======
-        bases_data = np.loadtxt(bases_path, dtype=str, ndmin=1)
-        bases = []
-        for i in range(len(bases_data)):
-            tmp = ""
-            for j in range(len(bases_data[i])):
-                if bases_data[i][j] != " ":
-                    tmp += bases_data[i][j]
-            bases.append(tmp)
-        data.append(bases)
->>>>>>> 035990ed
     return data
 
 
